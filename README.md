--- conflicted
+++ resolved
@@ -1,9 +1,5 @@
 > [!IMPORTANT]  
-<<<<<<< HEAD
-> Legends Z-A Release is Here! Join our discord! discord.gg/pokemonhideout
-=======
-> Legends Z-A Release is Here! 
->>>>>>> cbc0c0fe
+> Legends Z-A Release is Here! Join our discord! [Pokémon Hideout](discord.gg/pokemonhideout)
 
 
 # Project PokeBot
