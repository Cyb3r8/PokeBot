--- conflicted
+++ resolved
@@ -16,15 +16,9 @@
 // Copyright 2017, Christopher F. <foxbot@protonmail.com>
 public class InfoModule : ModuleBase<SocketCommandContext>
 {
-<<<<<<< HEAD
-    private const string detail = "I am an open-source Pokemon Trading Discord bot developed by bdawg1989. Forked by Taku1991.";
+    private const string detail = "I am an open-source Pokemon Trading Discord bot developed by hexbyt3. Forked by Taku1991.";
 
     private const string repo = "https://github.com/Taku1991/PokeBot";
-=======
-    private const string detail = "I am an open-source Pokemon Trading Discord bot developed by hexbyt3.";
-
-    private const string repo = "https://github.com/hexbyt3/PokeBot";
->>>>>>> 82f5ef31
 
     [Command("info")]
     [Alias("about", "whoami", "owner")]
