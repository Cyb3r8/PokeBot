<<<<<<< HEAD
﻿using System;
using System.Collections.Generic;
using System.Text;
using PKHeX.Core;
using PKHeX.Core.AutoMod;

namespace SysBot.Pokemon.Twitch
=======
﻿namespace SysBot.Pokemon.Twitch
>>>>>>> 83d10780
{
    public class TwitchCommandsHelper
    {
        // Helper functions for commands
        public static bool AddToWaitingList(string setstring, string display, string username, out string msg)
        {
            ShowdownSet set = TwitchShowdownUtil.ConvertToShowdown(setstring);
            var sav = TrainerSettings.GetSavedTrainerData(8);
            PKM pkm = sav.GetLegalFromSet(set, out _);
            if (new LegalityAnalysis(pkm).Valid && pkm is PK8 p8)
            {
                var tq = new TwitchQueue(p8, new PokeTradeTrainerInfo(display),
                    username);
                TwitchBot.QueuePool.Add(tq);
                msg = "Added you to the waiting list. Please whisper to me your trade code! Your request from the waiting list will be removed if you are too slow!";
                return true;
            }

            msg = "Unable to legalize the pokemon. Skipping Trade.";
            return false;
        }

        public static string GetTradePosition(ulong id)
        {
            var check = TwitchBot.Info.CheckPosition(id);
            if (!check.InQueue || check.Detail is null)
                return "You are not in the queue.";

            var position = $"{check.Position}/{check.QueueCount}";
            return check.Detail.Type == PokeRoutineType.DuduBot
                ? $"You are in the Dudu queue! Position: {position}"
                : $"You are in the Trade queue! Position: {position}, Receiving: {(Species)check.Detail.Trade.TradeData.Species}";
        }

        public static string ClearTrade(bool sudo, ulong userid)
        {
            var allowed = sudo || TwitchBot.Info.CanQueue;
            if (!allowed)
                return "Sorry, you are not permitted to use this command!";

            var userID = userid;
            var result = TwitchBot.Info.ClearTrade(userID);
            switch(result)
            {
                case QueueResultRemove.CurrentlyProcessing: return "Looks like you're currently being processed! Unable to remove from queue.";
                case QueueResultRemove.Removed: return "Removed you from the queue.";
                default: return "Sorry, you are not currently in the queue.";
            };
        }

    }
}<|MERGE_RESOLUTION|>--- conflicted
+++ resolved
@@ -1,14 +1,10 @@
-<<<<<<< HEAD
-﻿using System;
+using System;
 using System.Collections.Generic;
 using System.Text;
 using PKHeX.Core;
 using PKHeX.Core.AutoMod;
 
 namespace SysBot.Pokemon.Twitch
-=======
-﻿namespace SysBot.Pokemon.Twitch
->>>>>>> 83d10780
 {
     public class TwitchCommandsHelper
     {
