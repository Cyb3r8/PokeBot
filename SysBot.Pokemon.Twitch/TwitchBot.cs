--- conflicted
+++ resolved
@@ -180,25 +180,8 @@
             throw connectTask.Exception?.GetBaseException() ?? new Exception("Unbekannter Verbindungsfehler");
         }
 
-<<<<<<< HEAD
         var joinWaitTask = Task.Delay(TimeSpan.FromSeconds(10), cancellationToken);
         await joinWaitTask;
-=======
-            var trainer = new PokeTradeTrainerInfo(name, ulong.Parse(e.WhisperMessage.UserId));
-            var notifier = new TwitchTradeNotifier<T>(pk, trainer, code, e.WhisperMessage.Username, client, Channel, Hub.Config.Twitch);
-
-            // PLZA command-level block: prevent queuing if item is on PLZA blacklist
-            if (NonTradableItemsPLZA.IsPLZAMode(Hub) && NonTradableItemsPLZA.IsBlocked(pk))
-            {
-                var itemName = pk.HeldItem > 0 ? PKHeX.Core.GameInfo.GetStrings("en").Item[pk.HeldItem] : "(none)";
-                msg = $"@{name}: Trade blocked — the held item '{itemName}' cannot be traded in PLZA.";
-                return false;
-            }
-            var tt = type == PokeRoutineType.SeedCheck ? PokeTradeType.Seed : PokeTradeType.Specific;
-            var detail = new PokeTradeDetail<T>(pk, trainer, notifier, tt, code, sig == RequestSignificance.Favored);
-            var uniqueTradeID = GenerateUniqueTradeID();
-            var trade = new TradeEntry<T>(detail, userID, type, name, uniqueTradeID);
->>>>>>> 4578f3e8
 
         if (echoForwarder != null)
             EchoUtil.Forwarders.Add(echoForwarder);
@@ -209,23 +192,10 @@
         LogUtil.LogInfo($"Twitch Bot verbunden mit: {e.AutoJoinChannel}", nameof(TwitchBot<T>));
     }
 
-<<<<<<< HEAD
     private void OnIncorrectLogin(object? sender, OnIncorrectLoginArgs e)
     {
         LogUtil.LogError($"Twitch Login fehlgeschlagen: {e.Exception.Message}", nameof(TwitchBot<T>));
     }
-=======
-            if (added == QueueResultAdd.NotAllowedItem)
-            {
-                var held = pk.HeldItem;
-                var itemName = held > 0 ? PKHeX.Core.GameInfo.GetStrings("en").Item[held] : "(none)";
-                msg = $"@{name}: Trade blocked — the held item '{itemName}' cannot be traded in PLZA.";
-                return false;
-            }
-
-            var position = Info.CheckPosition(userID, uniqueTradeID, type);
-            msg = $"@{name}: Added to the {type} queue, unique ID: {detail.ID}. Current Position: {position.Position}";
->>>>>>> 4578f3e8
 
     private void OnConnectionError(object? sender, OnConnectionErrorArgs e)
     {
@@ -257,8 +227,10 @@
         if (data.Contains("ping") || data.Contains("pong") || 
             data.Contains("privmsg") || data.Contains("usernotice") ||
             data.Contains("roomstate") || data.Contains("userstate"))
+        {
             return;
-            
+        }
+
         // Only log important events like errors or connection status
         if (data.Contains("error") || data.Contains("disconnect") || 
             data.Contains("connect") || data.Contains("join") || 
@@ -387,8 +359,80 @@
 
     public void StartingDistribution(string message)
     {
-        if (isConnected && client?.IsConnected == true)
-            SendMessage(message);
+        Task.Run(async () =>
+        {
+            if (isConnected && client?.IsConnected == true)
+            {
+                SendMessage("5...");
+                await Task.Delay(1_000).ConfigureAwait(false);
+                SendMessage("4...");
+                await Task.Delay(1_000).ConfigureAwait(false);
+                SendMessage("3...");
+                await Task.Delay(1_000).ConfigureAwait(false);
+                SendMessage("2...");
+                await Task.Delay(1_000).ConfigureAwait(false);
+                SendMessage("1...");
+                await Task.Delay(1_000).ConfigureAwait(false);
+                if (!string.IsNullOrWhiteSpace(message))
+                    SendMessage(message);
+            }
+        });
+    }
+
+    private static int GenerateUniqueTradeID()
+    {
+        long timestamp = DateTimeOffset.UtcNow.ToUnixTimeMilliseconds();
+        int randomValue = new Random().Next(1000);
+        return ((int)(timestamp % int.MaxValue) * 1000) + randomValue;
+    }
+
+    private bool AddToTradeQueue(T pk, int code, OnWhisperReceivedArgs e, RequestSignificance sig, PokeRoutineType type, out string msg)
+    {
+        var userID = ulong.Parse(e.WhisperMessage.UserId);
+        var name = e.WhisperMessage.DisplayName;
+
+        var trainer = new PokeTradeTrainerInfo(name, ulong.Parse(e.WhisperMessage.UserId));
+        var notifier = new TwitchTradeNotifier<T>(pk, trainer, code, e.WhisperMessage.Username, client, Settings.Channel, Hub.Config.Twitch);
+
+        // PLZA command-level block: prevent queuing if item is on PLZA blacklist
+        if (NonTradableItemsPLZA.IsPLZAMode(Hub) && NonTradableItemsPLZA.IsBlocked(pk))
+        {
+            var itemName = pk.HeldItem > 0 ? PKHeX.Core.GameInfo.GetStrings("en").Item[pk.HeldItem] : "(none)";
+            msg = $"@{name}: Trade blocked — the held item '{itemName}' cannot be traded in PLZA.";
+            return false;
+        }
+
+        var tt = type == PokeRoutineType.SeedCheck ? PokeTradeType.Seed : PokeTradeType.Specific;
+        var detail = new PokeTradeDetail<T>(pk, trainer, notifier, tt, code, sig == RequestSignificance.Favored);
+        var uniqueTradeID = GenerateUniqueTradeID();
+        var trade = new TradeEntry<T>(detail, userID, type, name, uniqueTradeID);
+
+        var added = Info.AddToTradeQueue(trade, userID, sig == RequestSignificance.Owner);
+
+        if (added == QueueResultAdd.AlreadyInQueue)
+        {
+            msg = $"@{name}: Sorry, you are already in the queue.";
+            return false;
+        }
+
+        if (added == QueueResultAdd.NotAllowedItem)
+        {
+            var held = pk.HeldItem;
+            var itemName = held > 0 ? PKHeX.Core.GameInfo.GetStrings("en").Item[held] : "(none)";
+            msg = $"@{name}: Trade blocked — the held item '{itemName}' cannot be traded in PLZA.";
+            return false;
+        }
+
+        var position = Info.CheckPosition(userID, uniqueTradeID, type);
+        msg = $"@{name}: Added to the {type} queue, unique ID: {detail.ID}. Current Position: {position.Position}";
+
+        var botct = Info.Hub.Bots.Count;
+        if (position.Position > botct)
+        {
+            var eta = Info.Hub.Config.Queues.EstimateDelay(position.Position, botct);
+            msg += $". Estimated: {eta:F1} minutes.";
+        }
+        return true;
     }
 
     private void ExecuteCommand(string username, string cmd, string channel)
