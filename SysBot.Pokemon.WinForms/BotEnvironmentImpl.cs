﻿using System.Threading;
using System.Threading.Tasks;
using PKHeX.Core;
using SysBot.Pokemon.Discord;
using SysBot.Pokemon.Twitch;

namespace SysBot.Pokemon
{
    /// <summary>
    /// Bot Environment implementation with Integrations added.
    /// </summary>
    public class BotEnvironmentImpl : BotEnvironment
    {
        public BotEnvironmentImpl(PokeTradeHub<PK8> hub) : base(hub) { }
        public BotEnvironmentImpl(PokeTradeHubConfig config) : base(config) { }

        private TwitchBot? Twitch;

        protected override void AddIntegrations()
        {
            if (!string.IsNullOrWhiteSpace(Hub.Config.DiscordToken))
                AddDiscordBot(Hub.Config.DiscordToken);

            if (!string.IsNullOrWhiteSpace(Hub.Config.TwitchToken))
                AddTwitchBot(Hub.Config);
        }

        private void AddTwitchBot(ITwitchSettings config)
        {
            if (Twitch != null)
                return; // already created

            if (string.IsNullOrWhiteSpace(config.TwitchChannel))
                return;
            if (string.IsNullOrWhiteSpace(config.TwitchUsername))
                return;
            if (string.IsNullOrWhiteSpace(config.TwitchToken))
                return;

<<<<<<< HEAD
            Twitch = new TwitchBot(config.TwitchUsername, config.TwitchToken, config.TwitchChannel);
            Hub.BotSync.BarrierReleasingActions.Add(() => Twitch.StartingDistribution(config.TwitchMessageStart));
=======
            Twitch = new TwitchBot(config.TwitchUsername, config.TwitchToken, config.TwitchChannel, Hub);
            Hub.BarrierReleasingActions.Add(() => Twitch.StartingDistribution(config.TwitchMessageStart));
>>>>>>> a2bfde8c
        }

        private void AddDiscordBot(string apiToken)
        {
            if (SysCordInstance.Self != null)
            {
                SysCordInstance.Self.Hub = Hub;
                return;
            }
            var bot = new SysCord(Hub);
            Task.Run(() => bot.MainAsync(apiToken, CancellationToken.None));
        }
    }
}<|MERGE_RESOLUTION|>--- conflicted
+++ resolved
@@ -37,13 +37,8 @@
             if (string.IsNullOrWhiteSpace(config.TwitchToken))
                 return;
 
-<<<<<<< HEAD
-            Twitch = new TwitchBot(config.TwitchUsername, config.TwitchToken, config.TwitchChannel);
+            Twitch = new TwitchBot(config.TwitchUsername, config.TwitchToken, config.TwitchChannel, Hub);
             Hub.BotSync.BarrierReleasingActions.Add(() => Twitch.StartingDistribution(config.TwitchMessageStart));
-=======
-            Twitch = new TwitchBot(config.TwitchUsername, config.TwitchToken, config.TwitchChannel, Hub);
-            Hub.BarrierReleasingActions.Add(() => Twitch.StartingDistribution(config.TwitchMessageStart));
->>>>>>> a2bfde8c
         }
 
         private void AddDiscordBot(string apiToken)
