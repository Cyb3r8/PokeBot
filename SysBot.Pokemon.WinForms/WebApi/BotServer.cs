--- conflicted
+++ resolved
@@ -26,16 +26,6 @@
     private readonly Main _mainForm = mainForm ?? throw new ArgumentNullException(nameof(mainForm));
     private volatile bool _running;
     private string? _htmlTemplate;
-
-    // Bot type detection cache
-    private static readonly Dictionary<int, BotType> _botTypeCache = new();
-
-    public enum BotType
-    {
-        PokeBot,
-        RaidBot,
-        Unknown
-    }
 
     private string HtmlTemplate
     {
@@ -475,7 +465,7 @@
                 {
                     localNonIdleBots.Add(new
                     {
-                        Name = GetBotName(GetConfig(), DetectLocalBotType()),
+                        Name = GetBotName(controller.State, GetConfig()),
                         Status = status
                     });
                 }
@@ -563,16 +553,14 @@
     {
         try
         {
-            var botType = DetectLocalBotType();
-            var (updateAvailable, _, latestVersion) = await CheckForUpdatesForBotType(botType);
-            var changelog = await FetchChangelogForBotType(botType);
+            var (updateAvailable, _, latestVersion) = await UpdateChecker.CheckForUpdatesAsync(false);
+            var changelog = await UpdateChecker.FetchChangelogAsync();
 
             return JsonSerializer.Serialize(new
             {
                 version = latestVersion,
                 changelog,
-                available = updateAvailable,
-                botType = botType.ToString()
+                available = updateAvailable
             });
         }
         catch (Exception ex)
@@ -587,100 +575,6 @@
         }
     }
 
-    private async Task<(bool, string, string)> CheckForUpdatesForBotType(BotType botType)
-    {
-        try
-        {
-            return botType switch
-            {
-                BotType.PokeBot => await CheckPokeBotUpdates(),
-                BotType.RaidBot => await CheckRaidBotUpdates(),
-                _ => (false, "", "Unknown")
-            };
-        }
-        catch
-        {
-            return (false, "", "Unknown");
-        }
-    }
-
-    private async Task<(bool, string, string)> CheckPokeBotUpdates()
-    {
-        try
-        {
-            var result = await UpdateChecker.CheckForUpdatesAsync(false);
-            return (result.UpdateAvailable, "", result.NewVersion);
-        }
-        catch
-        {
-            return (false, "", "Unknown");
-        }
-    }
-
-    private async Task<(bool, string, string)> CheckRaidBotUpdates()
-    {
-        try
-        {
-            // Use RaidBot's UpdateChecker if available
-            var raidUpdateCheckerType = Type.GetType("SysBot.Pokemon.SV.BotRaid.Helpers.UpdateChecker, SysBot.Pokemon");
-            if (raidUpdateCheckerType != null)
-            {
-                var checkMethod = raidUpdateCheckerType.GetMethod("CheckForUpdatesAsync");
-                if (checkMethod != null)
-                {
-                    var task = (Task<(bool, string, string)>)checkMethod.Invoke(null, new object[] { false });
-                    return await task;
-                }
-            }
-
-            return (false, "", "Unknown");
-        }
-        catch
-        {
-            return (false, "", "Unknown");
-        }
-    }
-
-    private async Task<string> FetchChangelogForBotType(BotType botType)
-    {
-        try
-        {
-            return botType switch
-            {
-                BotType.PokeBot => await UpdateChecker.FetchChangelogAsync(),
-                BotType.RaidBot => await FetchRaidBotChangelog(),
-                _ => "No changelog available"
-            };
-        }
-        catch
-        {
-            return "Unable to fetch changelog";
-        }
-    }
-
-    private async Task<string> FetchRaidBotChangelog()
-    {
-        try
-        {
-            var raidUpdateCheckerType = Type.GetType("SysBot.Pokemon.SV.BotRaid.Helpers.UpdateChecker, SysBot.Pokemon");
-            if (raidUpdateCheckerType != null)
-            {
-                var fetchMethod = raidUpdateCheckerType.GetMethod("FetchChangelogAsync");
-                if (fetchMethod != null)
-                {
-                    var task = (Task<string>)fetchMethod.Invoke(null, null);
-                    return await task;
-                }
-            }
-
-            return "Unable to fetch RaidBot changelog";
-        }
-        catch
-        {
-            return "No changelog available";
-        }
-    }
-
     private static int ExtractPort(string path)
     {
         var parts = path.Split('/');
@@ -705,16 +599,79 @@
         var controllers = GetBotControllers();
 
         var mode = config?.Mode.ToString() ?? "Unknown";
-        var botType = DetectLocalBotType();
-        var name = GetBotName(config, botType);
-
-        var version = GetVersionForBotType(botType);
-
-                    var botStatuses = controllers.Select(c => new BotStatusInfo
-            {
-                Name = c.State.Connection.IP,
-                Status = c.ReadBotState()
-            }).ToList();
+        
+        // Detect bot type
+        var botType = "PokeBot"; // Default
+        try
+        {
+            // Try to detect RaidBot
+            var raidBotType = Type.GetType("SysBot.Pokemon.SV.BotRaid.Helpers.SVRaidBot, SysBot.Pokemon");
+            if (raidBotType != null)
+            {
+                botType = "RaidBot";
+            }
+        }
+        catch { }
+
+        var name = config?.Hub?.BotName ?? (botType == "RaidBot" ? "SVRaidBot" : "PokeBot");
+
+        var version = "Unknown";
+        try
+        {
+            if (botType == "RaidBot")
+            {
+                // Get RaidBot version
+                var raidBotType = Type.GetType("SysBot.Pokemon.SV.BotRaid.Helpers.SVRaidBot, SysBot.Pokemon");
+                if (raidBotType != null)
+                {
+                    var versionField = raidBotType.GetField("Version",
+                        System.Reflection.BindingFlags.Public | System.Reflection.BindingFlags.Static);
+                    if (versionField != null)
+                    {
+                        version = versionField.GetValue(null)?.ToString() ?? "Unknown";
+                    }
+                }
+            }
+            else
+            {
+                // Get PokeBot version using the correct type and fallback
+                var pokeBotType = Type.GetType("SysBot.Pokemon.Helpers.PokeBot, SysBot.Pokemon");
+                if (pokeBotType != null)
+                {
+                    var versionField = pokeBotType.GetField("Version",
+                        System.Reflection.BindingFlags.Public | System.Reflection.BindingFlags.Static);
+                    if (versionField != null)
+                    {
+                        version = versionField.GetValue(null)?.ToString() ?? "Unknown";
+                    }
+                }
+                
+                // Fallback to direct PokeBot.Version call
+                if (version == "Unknown")
+                {
+                    try
+                    {
+                        version = SysBot.Pokemon.Helpers.PokeBot.Version;
+                    }
+                    catch { }
+                }
+            }
+
+            if (version == "Unknown")
+            {
+                version = _mainForm.GetType().Assembly.GetName().Version?.ToString() ?? "1.0.0";
+            }
+        }
+        catch
+        {
+            version = _mainForm.GetType().Assembly.GetName().Version?.ToString() ?? "1.0.0";
+        }
+
+        var botStatuses = controllers.Select(c => new BotStatusInfo
+        {
+            Name = GetBotName(c.State, config),
+            Status = c.ReadBotState()
+        }).ToList();
 
         return new BotInstance
         {
@@ -727,184 +684,136 @@
             IsOnline = true,
             IsMaster = true,
             BotStatuses = botStatuses,
-            BotType = botType.ToString()
+            BotType = botType
         };
     }
 
-    private BotType DetectLocalBotType()
-    {
-        try
-        {
-            // Try to detect PokeBot first
-            var pokeBotType = Type.GetType("SysBot.Pokemon.Helpers.PokeBot, SysBot.Pokemon");
-            if (pokeBotType != null)
-            {
-                return BotType.PokeBot;
-            }
-
-            // Try to detect RaidBot
-            var raidBotType = Type.GetType("SysBot.Pokemon.SV.BotRaid.Helpers.SVRaidBot, SysBot.Pokemon");
-            if (raidBotType != null)
-            {
-                return BotType.RaidBot;
-            }
-
-            return BotType.Unknown;
+    private List<BotInstance> ScanRemoteInstances()
+    {
+        var instances = new List<BotInstance>();
+        var currentPid = Environment.ProcessId;
+
+        try
+        {
+            // Scan for PokeBot processes
+            var pokeBotProcesses = Process.GetProcessesByName("PokeBot")
+                .Where(p => p.Id != currentPid);
+
+            foreach (var process in pokeBotProcesses)
+            {
+                var instance = TryCreateInstance(process, "PokeBot");
+                if (instance != null)
+                    instances.Add(instance);
+            }
+
+            // Scan for RaidBot processes (they may have different process names)
+            var raidBotProcesses = Process.GetProcessesByName("SysBot")
+                .Where(p => p.Id != currentPid);
+
+            foreach (var process in raidBotProcesses)
+            {
+                var instance = TryCreateInstance(process, "RaidBot");
+                if (instance != null)
+                    instances.Add(instance);
+            }
+
+            // Also scan ports directly for any missed instances
+            for (int port = 8081; port <= 8110; port++)
+            {
+                if (port == _tcpPort) continue; // Skip our own port
+
+                try
+                {
+                    var directInstance = TryCreateInstanceFromPort(port);
+                    if (directInstance != null && !instances.Any(i => i.Port == port))
+                    {
+                        instances.Add(directInstance);
+                    }
+                }
+                catch
+                {
+                    // Ignore port scan errors
+                }
+            }
+        }
+        catch (Exception ex)
+        {
+            LogUtil.LogError($"Error scanning remote instances: {ex.Message}", "WebServer");
+        }
+
+        return instances;
+    }
+
+    private static BotInstance? TryCreateInstance(Process process, string botType)
+    {
+        try
+        {
+            var exePath = process.MainModule?.FileName;
+            if (string.IsNullOrEmpty(exePath))
+                return null;
+
+            var exeDir = Path.GetDirectoryName(exePath)!;
+            
+            // Try to find port file for this bot type
+            var portFile = "";
+            if (botType == "RaidBot")
+            {
+                portFile = Path.Combine(exeDir, $"SVRaidBot_{process.Id}.port");
+                if (!File.Exists(portFile))
+                {
+                    // Sometimes RaidBots might also use PokeBot naming
+                    portFile = Path.Combine(exeDir, $"PokeBot_{process.Id}.port");
+                }
+            }
+            else
+            {
+                portFile = Path.Combine(exeDir, $"PokeBot_{process.Id}.port");
+            }
+
+            if (!File.Exists(portFile))
+                return null;
+
+            var portText = File.ReadAllText(portFile).Trim();
+            if (portText.StartsWith("ERROR:") || !int.TryParse(portText, out var port))
+                return null;
+
+            var isOnline = IsPortOpen(port);
+            var instance = new BotInstance
+            {
+                ProcessId = process.Id,
+                Name = botType == "RaidBot" ? "SVRaidBot" : "PokeBot",
+                Port = port,
+                Version = "Unknown",
+                Mode = "Unknown",
+                BotCount = 0,
+                IsOnline = isOnline,
+                BotType = botType
+            };
+
+            if (isOnline)
+            {
+                UpdateInstanceInfo(instance, port);
+            }
+
+            return instance;
         }
         catch
         {
-            return BotType.Unknown;
-        }
-    }
-
-    private string GetVersionForBotType(BotType botType)
-    {
-        try
-        {
-<<<<<<< HEAD
-            return botType switch
-=======
-            var tradeBotType = Type.GetType("SysBot.Pokemon.Helpers.TradeBot, SysBot.Pokemon");
-            if (tradeBotType != null)
->>>>>>> 82f5ef31
-            {
-                BotType.PokeBot => GetPokeBotVersion(),
-                BotType.RaidBot => GetRaidBotVersion(),
-                _ => _mainForm.GetType().Assembly.GetName().Version?.ToString() ?? "1.0.0"
-            };
-        }
-        catch
-        {
-            return _mainForm.GetType().Assembly.GetName().Version?.ToString() ?? "1.0.0";
-        }
-    }
-
-    private string GetPokeBotVersion()
-    {
-        try
-        {
-            var pokeBotType = Type.GetType("SysBot.Pokemon.Helpers.PokeBot, SysBot.Pokemon");
-            if (pokeBotType != null)
-            {
-                var versionField = pokeBotType.GetField("Version",
-                    System.Reflection.BindingFlags.Public | System.Reflection.BindingFlags.Static);
-                if (versionField != null)
-                {
-                    return versionField.GetValue(null)?.ToString() ?? "Unknown";
-                }
-            }
-            return "Unknown";
-        }
-        catch
-        {
-            return "Unknown";
-        }
-    }
-
-    private string GetRaidBotVersion()
-    {
-        try
-        {
-            var raidBotType = Type.GetType("SysBot.Pokemon.SV.BotRaid.Helpers.SVRaidBot, SysBot.Pokemon");
-            if (raidBotType != null)
-            {
-                var versionField = raidBotType.GetField("Version",
-                    System.Reflection.BindingFlags.Public | System.Reflection.BindingFlags.Static);
-                if (versionField != null)
-                {
-                    return versionField.GetValue(null)?.ToString() ?? "Unknown";
-                }
-            }
-            return "Unknown";
-        }
-        catch
-        {
-            return "Unknown";
-        }
-    }
-
-    private string GetBotName(ProgramConfig? config, BotType botType)
-    {
-        if (!string.IsNullOrEmpty(config?.Hub?.BotName))
-            return config.Hub.BotName;
-
-        return botType switch
-        {
-            BotType.PokeBot => "PokeBot",
-            BotType.RaidBot => "SVRaidBot",
-            _ => "Universal Bot"
-        };
-    }
-
-    private static HashSet<int> _knownInstances = new HashSet<int>();
-    
-    private List<BotInstance> ScanRemoteInstances()
-    {
-        var instances = new List<BotInstance>();
-        var currentInstances = new HashSet<int>();
-
-        try
-        {
-            // Only scan ports 8081-8110 for bot instances (reduced range for efficiency)
-            for (int port = 8081; port <= 8110; port++)
-            {
-                if (port == _tcpPort) continue; // Skip our own port
-
-                try
-                {
-                    var instance = TryCreateInstanceFromPort(port);
-                    if (instance != null)
-                    {
-                        instances.Add(instance);
-                        currentInstances.Add(port);
-                        
-                        // Only log new instances
-                        if (!_knownInstances.Contains(port))
-                        {
-                            LogUtil.LogInfo($"Found new bot instance on port {port}: {instance.BotType}", "WebServer");
-                            _knownInstances.Add(port);
-                        }
-                    }
-                }
-                catch
-                {
-                    // Ignore port scan errors
-                }
-            }
-            
-            // Log removed instances
-            var removedInstances = _knownInstances.Except(currentInstances).ToList();
-            foreach (var port in removedInstances)
-            {
-                LogUtil.LogInfo($"Bot instance on port {port} is no longer available", "WebServer");
-                _knownInstances.Remove(port);
-            }
-        }
-        catch (Exception ex)
-        {
-            LogUtil.LogError($"Error scanning remote instances: {ex.Message}", "WebServer");
-        }
-
-        return instances;
+            return null;
+        }
     }
 
     private static BotInstance? TryCreateInstanceFromPort(int port)
     {
         try
         {
-            // Test if port is responding to bot commands
-            if (!IsPortOpen(port))
+            var isOnline = IsPortOpen(port);
+            if (!isOnline)
                 return null;
 
-            // Try to get instance info
-            var infoResponse = QueryRemote(port, "INFO");
-            if (string.IsNullOrEmpty(infoResponse) || infoResponse.StartsWith("ERROR"))
-                return null;
-
-            // Parse the response to determine bot type and other info
             var instance = new BotInstance
             {
-                ProcessId = 0, // We don't know the PID from port scanning
+                ProcessId = 0, // Cannot get process ID from port alone
                 Name = "Unknown Bot",
                 Port = port,
                 Version = "Unknown",
@@ -914,75 +823,77 @@
                 BotType = "Unknown"
             };
 
-            // Try to parse JSON response
+            UpdateInstanceInfo(instance, port);
+
+            return instance;
+        }
+        catch
+        {
+            return null;
+        }
+    }
+
+    private static void UpdateInstanceInfo(BotInstance instance, int port)
+    {
+        try
+        {
+            var infoResponse = QueryRemote(port, "INFO");
             if (infoResponse.StartsWith("{"))
             {
-                try
-                {
-                    using var doc = JsonDocument.Parse(infoResponse);
-                    var root = doc.RootElement;
-
-                    if (root.TryGetProperty("Version", out var version))
-                        instance.Version = version.GetString() ?? "Unknown";
-
-                    if (root.TryGetProperty("Mode", out var mode))
-                        instance.Mode = mode.GetString() ?? "Unknown";
-
-                    if (root.TryGetProperty("Name", out var name))
-                        instance.Name = name.GetString() ?? "Unknown Bot";
-
-                    // Determine bot type from response
-                    if (root.TryGetProperty("BotType", out var botType))
+                using var doc = JsonDocument.Parse(infoResponse);
+                var root = doc.RootElement;
+
+                if (root.TryGetProperty("Version", out var version))
+                    instance.Version = version.GetString() ?? "Unknown";
+
+                if (root.TryGetProperty("Mode", out var mode))
+                    instance.Mode = mode.GetString() ?? "Unknown";
+
+                if (root.TryGetProperty("Name", out var name))
+                    instance.Name = name.GetString() ?? "Unknown Bot";
+
+                // Try to get BotType from the INFO response
+                if (root.TryGetProperty("BotType", out var botType))
+                {
+                    instance.BotType = botType.GetString() ?? "Unknown";
+                }
+                else
+                {
+                    // Fallback: try to detect from other properties
+                    var versionStr = instance.Version.ToLower();
+                    var nameStr = instance.Name.ToLower();
+                    
+                    if (nameStr.Contains("raid") || versionStr.Contains("raid"))
                     {
-                        instance.BotType = botType.GetString() ?? "Unknown";
+                        instance.BotType = "RaidBot";
+                        if (instance.Name == "Unknown Bot")
+                            instance.Name = "SVRaidBot";
                     }
-                    else
+                    else if (nameStr.Contains("poke") || versionStr.Contains("poke"))
                     {
-                        // Try to determine from other fields
-                        var nameStr = instance.Name.ToLowerInvariant();
-                        if (nameStr.Contains("raid") || nameStr.Contains("sv"))
-                            instance.BotType = "RaidBot";
-                        else if (nameStr.Contains("poke"))
-                            instance.BotType = "PokeBot";
-                        else
-                            instance.BotType = "Unknown";
+                        instance.BotType = "PokeBot";
+                        if (instance.Name == "Unknown Bot")
+                            instance.Name = "PokeBot";
                     }
                 }
-                catch
-                {
-                    // If JSON parsing fails, keep defaults
-                }
-            }
-
-            // Get bot count
+            }
+
             var botsResponse = QueryRemote(port, "LISTBOTS");
             if (botsResponse.StartsWith("{") && botsResponse.Contains("Bots"))
             {
-                try
-                {
-                    var botsData = JsonSerializer.Deserialize<Dictionary<string, List<BotInfo>>>(botsResponse);
-                    if (botsData?.ContainsKey("Bots") == true)
+                var botsData = JsonSerializer.Deserialize<Dictionary<string, List<BotInfo>>>(botsResponse);
+                if (botsData?.ContainsKey("Bots") == true)
+                {
+                    instance.BotCount = botsData["Bots"].Count;
+                    instance.BotStatuses = [.. botsData["Bots"].Select(b => new BotStatusInfo
                     {
-                        instance.BotCount = botsData["Bots"].Count;
-                        instance.BotStatuses = [.. botsData["Bots"].Select(b => new BotStatusInfo
-                        {
-                            Name = b.Name,
-                            Status = b.Status
-                        })];
-                    }
-                }
-                catch
-                {
-                    // Ignore JSON parsing errors
-                }
-            }
-
-            return instance;
-        }
-        catch
-        {
-            return null;
-        }
+                        Name = b.Name,
+                        Status = b.Status
+                    })];
+                }
+            }
+        }
+        catch { }
     }
 
     private static bool IsPortOpen(int port)
@@ -991,7 +902,7 @@
         {
             using var client = new TcpClient();
             var result = client.BeginConnect("127.0.0.1", port, null, null);
-            var success = result.AsyncWaitHandle.WaitOne(TimeSpan.FromMilliseconds(100));
+            var success = result.AsyncWaitHandle.WaitOne(TimeSpan.FromSeconds(1));
             if (success)
             {
                 client.EndConnect(result);
@@ -1015,7 +926,7 @@
             var bots = controllers.Select(c => new BotInfo
             {
                 Id = $"{c.State.Connection.IP}:{c.State.Connection.Port}",
-                                    Name = c.State.Connection.IP,
+                Name = GetBotName(c.State, config),
                 RoutineType = c.State.InitialRoutine.ToString(),
                 Status = c.ReadBotState(),
                 ConnectionType = c.State.Connection.Protocol.ToString(),
@@ -1161,6 +1072,7 @@
             "reboot" => BotControlCommand.RebootAndStop,
             "screenon" => BotControlCommand.ScreenOnAll,
             "screenoff" => BotControlCommand.ScreenOffAll,
+            "refreshmap" => BotControlCommand.RefreshMap,
             _ => BotControlCommand.None
         };
     }
@@ -1203,6 +1115,11 @@
         var configProp = _mainForm.GetType().GetProperty("Config",
             System.Reflection.BindingFlags.NonPublic | System.Reflection.BindingFlags.Instance);
         return configProp?.GetValue(_mainForm) as ProgramConfig;
+    }
+
+    private static string GetBotName(PokeBotState state, ProgramConfig? config)
+    {
+        return state.Connection.IP;
     }
 
     private static string CreateErrorResponse(string message)
@@ -1311,7 +1228,7 @@
     public bool IsOnline { get; set; }
     public bool IsMaster { get; set; }
     public List<BotStatusInfo>? BotStatuses { get; set; }
-    public string BotType { get; set; } = "Unknown";
+    public string BotType { get; set; } = "PokeBot";
 }
 
 public class BotStatusInfo
