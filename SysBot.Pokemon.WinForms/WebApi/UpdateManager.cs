using System;
using System.Collections.Generic;
using System.Diagnostics;
using System.IO;
using System.Linq;
using System.Threading.Tasks;
using System.Windows.Forms;
using SysBot.Base;
using SysBot.Pokemon.Helpers;

namespace SysBot.Pokemon.WinForms.WebApi;

public static class UpdateManager
{
    public static bool IsSystemUpdateInProgress { get; private set; }
    public static bool IsSystemRestartInProgress { get; private set; }

    private static readonly Dictionary<string, UpdateStatus> _activeUpdates = [];

    public class UpdateAllResult
    {
        public int TotalInstances { get; set; }
        public int UpdatesNeeded { get; set; }
        public int UpdatesStarted { get; set; }
        public int UpdatesFailed { get; set; }
        public List<InstanceUpdateResult> InstanceResults { get; set; } = [];
    }

    public class InstanceUpdateResult
    {
        public int Port { get; set; }
        public int ProcessId { get; set; }
        public string CurrentVersion { get; set; } = string.Empty;
        public string LatestVersion { get; set; } = string.Empty;
        public bool NeedsUpdate { get; set; }
        public bool UpdateStarted { get; set; }
        public string? Error { get; set; }
        public string BotType { get; set; } = "Unknown";
    }

    public enum BotType
    {
        PokeBot,
        RaidBot,
        Unknown
    }

    public class UpdateStatus
    {
        public string Id { get; set; } = Guid.NewGuid().ToString();
        public DateTime StartTime { get; set; } = DateTime.Now;
        public string Stage { get; set; } = "initializing";
        public string Message { get; set; } = "Starting update process...";
        public int Progress { get; set; } = 0;
        public bool IsComplete { get; set; }
        public bool Success { get; set; }
        public UpdateAllResult? Result { get; set; }
    }

    public static UpdateStatus? GetUpdateStatus(string updateId)
    {
        return _activeUpdates.TryGetValue(updateId, out var status) ? status : null;
    }

<<<<<<< HEAD
        var instances = GetAllInstances(currentPort);
        result.TotalInstances = instances.Count;

        var instancesNeedingUpdate = new List<(int ProcessId, int Port, string Version, BotType BotType)>();
=======
    public static List<UpdateStatus> GetActiveUpdates()
    {
        // Clean up old completed updates (older than 1 hour)
        var cutoffTime = DateTime.Now.AddHours(-1);
        var oldUpdates = _activeUpdates
            .Where(kvp => kvp.Value.IsComplete && kvp.Value.StartTime < cutoffTime)
            .Select(kvp => kvp.Key)
            .ToList();

        foreach (var key in oldUpdates)
        {
            _activeUpdates.Remove(key);
        }

        return [.. _activeUpdates.Values];
    }

    public static UpdateStatus StartBackgroundUpdate(Main mainForm, int currentPort)
    {
        var status = new UpdateStatus();
        _activeUpdates[status.Id] = status;
>>>>>>> 82f5ef31

        // Start the ENTIRE update process in a fire-and-forget task
        _ = Task.Run(async () =>
        {
<<<<<<< HEAD
            var latestVersion = await GetLatestVersionForBotType(instance.BotType);
            if (!string.IsNullOrEmpty(latestVersion) && instance.Version != latestVersion)
            {
                instancesNeedingUpdate.Add((instance.ProcessId, instance.Port, instance.Version, instance.BotType));
                result.UpdatesNeeded++;
            }
        }
=======
            try
            {
                LogUtil.LogInfo($"Starting fire-and-forget update process with ID: {status.Id}", "UpdateManager");
>>>>>>> 82f5ef31

                // Phase 1: Check for updates
                status.Stage = "checking";
                status.Message = "Checking for updates...";
                status.Progress = 5;

                var (updateAvailable, _, latestVersion) = await UpdateChecker.CheckForUpdatesAsync(false);
                if (!updateAvailable || string.IsNullOrEmpty(latestVersion))
                {
                    status.Stage = "complete";
                    status.Message = "No updates available";
                    status.Progress = 100;
                    status.IsComplete = true;
                    status.Success = true;
                    LogUtil.LogInfo("No updates available", "UpdateManager");
                    return;
                }

<<<<<<< HEAD
        foreach (var (processId, port, version, botType) in instancesNeedingUpdate)
        {
            if (processId == Environment.ProcessId)
            {
                var flpBotsField = mainForm.GetType().GetField("FLP_Bots",
                    System.Reflection.BindingFlags.NonPublic | System.Reflection.BindingFlags.Instance);
=======
                LogUtil.LogInfo($"Update available: current version != {latestVersion}", "UpdateManager");

                // Phase 2: Identify instances needing updates
                status.Stage = "scanning";
                status.Message = "Scanning instances...";
                status.Progress = 10;

                var instances = GetAllInstances(currentPort);
                LogUtil.LogInfo($"Found {instances.Count} total instances", "UpdateManager");

                var instancesNeedingUpdate = instances.Where(i => i.Version != latestVersion).ToList();
                LogUtil.LogInfo($"{instancesNeedingUpdate.Count} instances need updating", "UpdateManager");

                if (instancesNeedingUpdate.Count == 0)
                {
                    status.Stage = "complete";
                    status.Message = "All instances are already up to date";
                    status.Progress = 100;
                    status.IsComplete = true;
                    status.Success = true;
                    return;
                }

                status.Result = new UpdateAllResult
                {
                    TotalInstances = instances.Count,
                    UpdatesNeeded = instancesNeedingUpdate.Count
                };
>>>>>>> 82f5ef31

                IsSystemUpdateInProgress = true;

                // Phase 3: Send idle command to all instances
                status.Stage = "idling";
                status.Message = $"Idling all bots across {instancesNeedingUpdate.Count} instances...";
                status.Progress = 20;

                await IdleAllInstances(mainForm, currentPort, instancesNeedingUpdate);
                // Minimal delay to ensure commands are received
                await Task.Delay(1000);

                // Phase 4: Wait for all bots to idle (with 3 minute timeout)
                status.Stage = "waiting_idle";
                status.Message = "Waiting for all bots to finish current operations...";
                status.Progress = 30;

                var idleTimeout = DateTime.Now.AddMinutes(3);
                var allIdle = false;
                var lastIdleCheckTime = DateTime.Now;

                while (DateTime.Now < idleTimeout && !allIdle)
                {
                    allIdle = await CheckAllBotsIdleAsync(mainForm, currentPort);

                    if (!allIdle)
                    {
                        await Task.Delay(2000);
                        var elapsed = (DateTime.Now - status.StartTime).TotalSeconds;
                        var timeoutProgress = Math.Min(elapsed / 300 * 40, 40); // 300 seconds = 5 minutes
                        status.Progress = (int)(30 + timeoutProgress);

                        // Update message with time remaining
                        var remaining = (int)((300 - elapsed));
                        status.Message = $"Waiting for all bots to idle... ({remaining}s remaining)";

                        // Log every 10 seconds
                        if ((DateTime.Now - lastIdleCheckTime).TotalSeconds >= 10)
                        {
                            LogUtil.LogInfo($"Still waiting for bots to idle. {remaining}s remaining", "UpdateManager");
                            lastIdleCheckTime = DateTime.Now;
                        }
                    }
                }

                if (!allIdle)
                {
                    LogUtil.LogInfo("Timeout reached while waiting for bots to idle. FORCING update.", "UpdateManager");
                    status.Message = "Timeout reached. FORCING update despite active bots...";
                    status.Progress = 65;

                    // Force stop all bots that aren't idle
                    await ForceStopAllBots(mainForm, currentPort, instancesNeedingUpdate);
                    await Task.Delay(1000);
                }
                else
                {
                    LogUtil.LogInfo("All bots are idle. Proceeding with updates.", "UpdateManager");
                }

                // Phase 5: Update all slave instances first (in parallel)
                status.Stage = "updating";
                status.Message = "Updating slave instances...";
                status.Progress = 70;

<<<<<<< HEAD
        var allInstances = instances.Select(i => (i.ProcessId, i.Port, i.Version, i.BotType)).ToList();
        var allIdle = await WaitForAllInstancesToBeIdle(mainForm, allInstances, 300);

        if (!allIdle)
        {
            result.UpdatesFailed = instancesNeedingUpdate.Count;
            foreach (var (processId, port, version, botType) in instancesNeedingUpdate)
            {
                var latestVersion = await GetLatestVersionForBotType(botType);
                result.InstanceResults.Add(new InstanceUpdateResult
                {
                    Port = port,
                    ProcessId = processId,
                    CurrentVersion = version,
                    LatestVersion = latestVersion,
                    NeedsUpdate = true,
                    Error = "Timeout waiting for all instances to idle - updates cancelled",
                    BotType = botType.ToString()
                });
            }
            return result;
        }
=======
                var slaveInstances = instancesNeedingUpdate.Where(i => i.ProcessId != Environment.ProcessId).ToList();
                var masterInstance = instancesNeedingUpdate.FirstOrDefault(i => i.ProcessId == Environment.ProcessId);

                LogUtil.LogInfo($"Updating {slaveInstances.Count} slave instances in parallel", "UpdateManager");

                // Update slaves sequentially with delay to avoid file conflicts
                var slaveResults = new List<InstanceUpdateResult>();

                for (int i = 0; i < slaveInstances.Count; i++)
                {
                    var slave = slaveInstances[i];
                    var instanceResult = new InstanceUpdateResult
                    {
                        Port = slave.Port,
                        ProcessId = slave.ProcessId,
                        CurrentVersion = slave.Version,
                        LatestVersion = latestVersion,
                        NeedsUpdate = true
                    };

                    try
                    {
                        LogUtil.LogInfo($"Triggering update for instance on port {slave.Port} ({i + 1}/{slaveInstances.Count})...", "UpdateManager");
>>>>>>> 82f5ef31

                        // Update progress to show which slave is being updated
                        status.Message = $"Updating slave instance {i + 1} of {slaveInstances.Count} (Port: {slave.Port})";
                        status.Progress = 70 + (int)((i + 1) / (float)slaveInstances.Count * 20); // Progress from 70% to 90%

<<<<<<< HEAD
        foreach (var (processId, port, currentVersion, botType) in sortedInstances)
        {
            var latestVersion = await GetLatestVersionForBotType(botType);
            var instanceResult = new InstanceUpdateResult
            {
                Port = port,
                ProcessId = processId,
                CurrentVersion = currentVersion,
                LatestVersion = latestVersion,
                NeedsUpdate = true,
                BotType = botType.ToString()
            };

            try
            {
                if (processId == Environment.ProcessId)
                {
                    var updateForm = await CreateUpdateFormForBotType(botType, latestVersion);
                    if (updateForm != null)
                    {
                        mainForm.BeginInvoke((MethodInvoker)(() =>
                        {
                            updateForm.PerformUpdate();
                        }));

                        instanceResult.UpdateStarted = true;
                        result.UpdatesStarted++;
                        LogUtil.LogInfo($"Master instance ({botType}) update triggered", "UpdateManager");
                    }
                    else
                    {
                        instanceResult.Error = $"Could not create update form for {botType}";
                        result.UpdatesFailed++;
                    }
=======
                        var updateResponse = BotServer.QueryRemote(slave.Port, "UPDATE");

                        if (!updateResponse.StartsWith("ERROR"))
                        {
                            instanceResult.UpdateStarted = true;
                            LogUtil.LogInfo($"Update triggered for instance on port {slave.Port}", "UpdateManager");

                            // Add delay between slave updates to avoid file conflicts
                            if (i < slaveInstances.Count - 1) // Don't delay after the last slave
                            {
                                LogUtil.LogInfo($"Waiting 3 seconds before next update to avoid file conflicts...", "UpdateManager");
                                await Task.Delay(3000); // 3 second delay between slaves
                            }
                        }
                        else
                        {
                            instanceResult.Error = $"Failed to start update: {updateResponse}";
                            LogUtil.LogError($"Failed to trigger update for port {slave.Port}: {updateResponse}", "UpdateManager");
                        }
                    }
                    catch (Exception ex)
                    {
                        instanceResult.Error = ex.Message;
                        LogUtil.LogError($"Error updating instance on port {slave.Port}: {ex.Message}", "UpdateManager");
                    }

                    slaveResults.Add(instanceResult);
>>>>>>> 82f5ef31
                }

                status.Result.InstanceResults.AddRange(slaveResults);

                var successfulSlaves = slaveResults.Count(r => r.UpdateStarted);
                status.Result.UpdatesStarted = successfulSlaves;
                status.Result.UpdatesFailed = slaveResults.Count(r => !r.UpdateStarted);

                LogUtil.LogInfo($"Slave update results: {successfulSlaves} started, {status.Result.UpdatesFailed} failed", "UpdateManager");

                // Phase 6: Update master instance regardless of slave failures
                if (masterInstance.ProcessId != 0)
                {
<<<<<<< HEAD
                    LogUtil.LogInfo($"Triggering update for {botType} instance on port {port}...", "UpdateManager");
                    var updateResponse = BotServer.QueryRemote(port, "UPDATE");
                    if (!updateResponse.StartsWith("ERROR"))
                    {
                        instanceResult.UpdateStarted = true;
                        result.UpdatesStarted++;
                        LogUtil.LogInfo($"Update triggered for {botType} instance on port {port}", "UpdateManager");
                        await Task.Delay(5000);
=======
                    status.Stage = "updating_master";
                    status.Message = "Updating master instance...";
                    status.Progress = 90;

                    if (status.Result.UpdatesFailed > 0)
                    {
                        LogUtil.LogInfo($"Proceeding with master update despite {status.Result.UpdatesFailed} slave failures", "UpdateManager");
>>>>>>> 82f5ef31
                    }

                    // Create flag file for post-update startup
                    var updateFlagPath = Path.Combine(
                        Path.GetDirectoryName(Application.ExecutablePath) ?? Environment.CurrentDirectory,
                        "update_in_progress.flag"
                    );
                    File.WriteAllText(updateFlagPath, DateTime.Now.ToString());

                    var masterResult = new InstanceUpdateResult
                    {
<<<<<<< HEAD
                        instanceResult.Error = "Failed to start update";
                        result.UpdatesFailed++;
                    }
                }
            }
            catch (Exception ex)
            {
                instanceResult.Error = ex.Message;
                result.UpdatesFailed++;
                LogUtil.LogError($"Error updating {botType} instance on port {port}: {ex.Message}", "UpdateManager");
            }
=======
                        Port = currentPort,
                        ProcessId = masterInstance.ProcessId,
                        CurrentVersion = masterInstance.Version,
                        LatestVersion = latestVersion,
                        NeedsUpdate = true
                    };

                    try
                    {
                        mainForm.BeginInvoke((MethodInvoker)(() =>
                        {
                            var updateForm = new UpdateForm(false, latestVersion, true);
                            updateForm.PerformUpdate();
                        }));
>>>>>>> 82f5ef31

                        masterResult.UpdateStarted = true;
                        status.Result.UpdatesStarted++;
                        LogUtil.LogInfo("Master instance update triggered", "UpdateManager");
                    }
                    catch (Exception ex)
                    {
                        masterResult.Error = ex.Message;
                        status.Result.UpdatesFailed++;
                        LogUtil.LogError($"Error updating master instance: {ex.Message}", "UpdateManager");
                    }

                    status.Result.InstanceResults.Add(masterResult);
                }
                else if (slaveInstances.Count > 0)
                {
                    // No master to update, wait a bit for slaves to restart then start all bots
                    LogUtil.LogInfo("No master instance to update. Waiting for slaves to restart...", "UpdateManager");
                    await Task.Delay(10000); // Give slaves time to restart

                    // Verify slaves came back online
                    var onlineCount = 0;
                    foreach (var slave in slaveInstances)
                    {
                        if (IsPortOpen(slave.Port))
                        {
                            onlineCount++;
                        }
                    }

<<<<<<< HEAD
        var instances = GetAllInstances(currentPort);
        result.TotalInstances = instances.Count;

        var instancesNeedingUpdate = new List<(int ProcessId, int Port, string Version, BotType BotType)>();

        foreach (var instance in instances)
        {
            var latestVersion = await GetLatestVersionForBotType(instance.BotType);
            if (!string.IsNullOrEmpty(latestVersion) && instance.Version != latestVersion)
            {
                instancesNeedingUpdate.Add((instance.ProcessId, instance.Port, instance.Version, instance.BotType));
                result.UpdatesNeeded++;
                result.InstanceResults.Add(new InstanceUpdateResult
                {
                    Port = instance.Port,
                    ProcessId = instance.ProcessId,
                    CurrentVersion = instance.Version,
                    LatestVersion = latestVersion,
                    NeedsUpdate = true,
                    BotType = instance.BotType.ToString()
                });
=======
                    LogUtil.LogInfo($"{onlineCount}/{slaveInstances.Count} slaves came back online", "UpdateManager");

                    await StartAllBots(mainForm, currentPort);
                }

                // Phase 7: Complete
                status.Stage = "complete";
                status.Success = status.Result.UpdatesStarted > 0; // Success if at least one update started
                status.Message = status.Success
                    ? $"Update commands sent to {status.Result.UpdatesStarted} instances. They are now updating..."
                    : $"Update failed - no instances were updated";
                status.Progress = 100;
                status.IsComplete = true;

                LogUtil.LogInfo($"Update initiation completed: {status.Message}", "UpdateManager");
            }
            catch (Exception ex)
            {
                status.Stage = "error";
                status.Message = $"Update failed: {ex.Message}";
                status.Progress = 0;
                status.IsComplete = true;
                status.Success = false;
                LogUtil.LogError($"Fire-and-forget update failed: {ex}", "UpdateManager");
>>>>>>> 82f5ef31
            }
            finally
            {
                IsSystemUpdateInProgress = false;
            }
        });

<<<<<<< HEAD
        LogUtil.LogInfo($"Idling all bots across {instancesNeedingUpdate.Count} instances before updates...", "UpdateManager");

        foreach (var (processId, port, version, botType) in instancesNeedingUpdate)
=======
        return status;
    }

    private static Task IdleAllInstances(Main mainForm, int currentPort, List<(int ProcessId, int Port, string Version)> instances)
    {
        // Send idle commands in parallel
        var tasks = instances.Select(async instance =>
>>>>>>> 82f5ef31
        {
            try
            {
                if (instance.ProcessId == Environment.ProcessId)
                {
                    // Idle local bots
                    mainForm.BeginInvoke((MethodInvoker)(() =>
                    {
                        var sendAllMethod = mainForm.GetType().GetMethod("SendAll",
                            System.Reflection.BindingFlags.NonPublic | System.Reflection.BindingFlags.Instance);
                        sendAllMethod?.Invoke(mainForm, [BotControlCommand.Idle]);
                    }));
                }
                else
                {
                    // Idle remote bots
                    await Task.Run(() =>
                    {
                        var idleResponse = BotServer.QueryRemote(instance.Port, "IDLEALL");
                        if (idleResponse.StartsWith("ERROR"))
                        {
                            LogUtil.LogError($"Failed to send idle command to port {instance.Port}: {idleResponse}", "UpdateManager");
                        }
                    });
                }
            }
            catch (Exception ex)
            {
                LogUtil.LogError($"Error idling instance on port {instance.Port}: {ex.Message}", "UpdateManager");
            }
        });

<<<<<<< HEAD
        return result;
=======
        return Task.WhenAll(tasks);
>>>>>>> 82f5ef31
    }

    private static Task ForceStopAllBots(Main mainForm, int currentPort, List<(int ProcessId, int Port, string Version)> instances)
    {
        LogUtil.LogInfo("Force stopping all bots due to idle timeout", "UpdateManager");

<<<<<<< HEAD
        var instances = GetAllInstances(currentPort);
        var instancesNeedingUpdate = new List<(int ProcessId, int Port, string Version, BotType BotType)>();

        foreach (var instance in instances)
        {
            var latestVersion = await GetLatestVersionForBotType(instance.BotType);
            if (!string.IsNullOrEmpty(latestVersion) && instance.Version != latestVersion)
            {
                instancesNeedingUpdate.Add((instance.ProcessId, instance.Port, instance.Version, instance.BotType));
            }
        }

        result.TotalInstances = instances.Count;
        result.UpdatesNeeded = instancesNeedingUpdate.Count;

        var sortedInstances = instancesNeedingUpdate
            .Where(i => i.ProcessId != Environment.ProcessId)
            .Concat(instancesNeedingUpdate.Where(i => i.ProcessId == Environment.ProcessId))
            .ToList();

        foreach (var (processId, port, currentVersion, botType) in sortedInstances)
        {
            var latestVersion = await GetLatestVersionForBotType(botType);
            var instanceResult = new InstanceUpdateResult
            {
                Port = port,
                ProcessId = processId,
                CurrentVersion = currentVersion,
                LatestVersion = latestVersion,
                NeedsUpdate = true,
                BotType = botType.ToString()
            };

=======
        // Force stop in parallel
        var tasks = instances.Select(async instance =>
        {
>>>>>>> 82f5ef31
            try
            {
                if (instance.ProcessId == Environment.ProcessId)
                {
<<<<<<< HEAD
                    var updateForm = await CreateUpdateFormForBotType(botType, latestVersion);
                    if (updateForm != null)
                    {
                        mainForm.BeginInvoke((MethodInvoker)(() =>
                        {
                            updateForm.PerformUpdate();
                        }));

                        instanceResult.UpdateStarted = true;
                        result.UpdatesStarted++;
                        LogUtil.LogInfo($"Master instance ({botType}) update triggered", "UpdateManager");
                    }
                    else
                    {
                        instanceResult.Error = $"Could not create update form for {botType}";
                        result.UpdatesFailed++;
                    }
                }
                else
                {
                    LogUtil.LogInfo($"Triggering update for {botType} instance on port {port}...", "UpdateManager");
                    var updateResponse = BotServer.QueryRemote(port, "UPDATE");
                    if (!updateResponse.StartsWith("ERROR"))
                    {
                        instanceResult.UpdateStarted = true;
                        result.UpdatesStarted++;
                        LogUtil.LogInfo($"Update triggered for {botType} instance on port {port}", "UpdateManager");
                        await Task.Delay(5000);
                    }
                    else
=======
                    // Stop local bots
                    mainForm.BeginInvoke((MethodInvoker)(() =>
                    {
                        var sendAllMethod = mainForm.GetType().GetMethod("SendAll",
                            System.Reflection.BindingFlags.NonPublic | System.Reflection.BindingFlags.Instance);
                        sendAllMethod?.Invoke(mainForm, [BotControlCommand.Stop]);
                    }));
                    LogUtil.LogInfo("Force stopped local bots", "UpdateManager");
                }
                else
                {
                    // Stop remote bots
                    await Task.Run(() =>
>>>>>>> 82f5ef31
                    {
                        var stopResponse = BotServer.QueryRemote(instance.Port, "STOPALL");
                        if (!stopResponse.StartsWith("ERROR"))
                        {
                            LogUtil.LogInfo($"Force stopped bots on port {instance.Port}", "UpdateManager");
                        }
                        else
                        {
                            LogUtil.LogError($"Failed to force stop bots on port {instance.Port}: {stopResponse}", "UpdateManager");
                        }
                    });
                }
            }
            catch (Exception ex)
            {
<<<<<<< HEAD
                instanceResult.Error = ex.Message;
                result.UpdatesFailed++;
                LogUtil.LogError($"Error updating {botType} instance on port {port}: {ex.Message}", "UpdateManager");
=======
                LogUtil.LogError($"Error force stopping bots on port {instance.Port}: {ex.Message}", "UpdateManager");
>>>>>>> 82f5ef31
            }
        });

        return Task.WhenAll(tasks);
    }

<<<<<<< HEAD
    private static async Task<bool> WaitForAllInstancesToBeIdle(Main mainForm, List<(int ProcessId, int Port, string Version, BotType BotType)> instances, int timeoutSeconds)
=======
    private static async Task StartAllBots(Main mainForm, int currentPort)
>>>>>>> 82f5ef31
    {
        // Wait 10 seconds before starting all bots
        await Task.Delay(10000);
        LogUtil.LogInfo("Starting all bots after update...", "UpdateManager");

        // Start local bots
        mainForm.BeginInvoke((MethodInvoker)(() =>
        {
<<<<<<< HEAD
            var allInstancesIdle = true;
            var statusReport = new List<string>();

            foreach (var (processId, port, version, botType) in instances)
=======
            var sendAllMethod = mainForm.GetType().GetMethod("SendAll",
                System.Reflection.BindingFlags.NonPublic | System.Reflection.BindingFlags.Instance);
            sendAllMethod?.Invoke(mainForm, [BotControlCommand.Start]);
        }));

        // Start remote bots in parallel
        var remoteInstances = GetAllInstances(currentPort).Where(i => i.ProcessId != Environment.ProcessId);
        var tasks = remoteInstances.Select(async instance =>
        {
            try
>>>>>>> 82f5ef31
            {
                await Task.Run(() =>
                {
                    var response = BotServer.QueryRemote(instance.Port, "STARTALL");
                    LogUtil.LogInfo($"Start command sent to port {instance.Port}: {response}", "UpdateManager");
                });
            }
            catch (Exception ex)
            {
                LogUtil.LogError($"Failed to send start command to port {instance.Port}: {ex.Message}", "UpdateManager");
            }
        });

        await Task.WhenAll(tasks);
    }

<<<<<<< HEAD
                        if (notIdle.Any())
                        {
                            allInstancesIdle = false;
                            var states = notIdle.Select(c => c.ReadBotState()).Distinct();
                            statusReport.Add($"Master ({botType}): {string.Join(", ", states)}");
                        }
                    }
                }
                else
=======
    private static Task<bool> CheckAllBotsIdleAsync(Main mainForm, int currentPort)
    {
        try
        {
            // Check local bots
            var flpBotsField = mainForm.GetType().GetField("FLP_Bots",
                System.Reflection.BindingFlags.NonPublic | System.Reflection.BindingFlags.Instance);
            if (flpBotsField?.GetValue(mainForm) is FlowLayoutPanel flpBots)
            {
                var controllers = flpBots.Controls.OfType<BotController>().ToList();
                var anyActive = controllers.Any(c =>
>>>>>>> 82f5ef31
                {
                    var state = c.ReadBotState();
                    return state != "IDLE" && state != "STOPPED";
                });
                if (anyActive) return Task.FromResult(false);
            }

            // Check remote instances
            var instances = GetAllInstances(currentPort);
            foreach (var (processId, port, version) in instances)
            {
                if (processId == Environment.ProcessId) continue;

                var botsResponse = BotServer.QueryRemote(port, "LISTBOTS");
                if (botsResponse.StartsWith("{") && botsResponse.Contains("Bots"))
                {
                    try
                    {
                        var botsData = System.Text.Json.JsonSerializer.Deserialize<Dictionary<string, List<Dictionary<string, object>>>>(botsResponse);
                        if (botsData?.ContainsKey("Bots") == true)
                        {
                            var anyActive = botsData["Bots"].Any(b =>
                            {
                                if (b.TryGetValue("Status", out var status))
                                {
<<<<<<< HEAD
                                    if (b.TryGetValue("Status", out var status))
                                    {
                                        var statusStr = status?.ToString() ?? "";
                                        return statusStr != "IDLE" && statusStr != "STOPPED";
                                    }
                                    return false;
                                }).ToList();

                                if (notIdle.Count != 0)
                                {
                                    allInstancesIdle = false;
                                    var states = notIdle.Select(b => b.TryGetValue("Status", out var s) ? s?.ToString() : "Unknown").Distinct();
                                    statusReport.Add($"Port {port} ({botType}): {string.Join(", ", states)}");
=======
                                    var statusStr = status?.ToString()?.ToUpperInvariant() ?? "";
                                    return statusStr != "IDLE" && statusStr != "STOPPED";
>>>>>>> 82f5ef31
                                }
                                return false;
                            });
                            if (anyActive) return Task.FromResult(false);
                        }
                    }
                    catch { }
                }
            }

            return Task.FromResult(true);
        }
        catch
        {
            return Task.FromResult(false);
        }
    }

    private static List<(int ProcessId, int Port, string Version, BotType BotType)> GetAllInstances(int currentPort)
    {
        var instances = new List<(int, int, string, BotType)>();

        // Add current instance
        var currentBotType = DetectCurrentBotType();
        var currentVersion = GetVersionForBotType(currentBotType);
        instances.Add((Environment.ProcessId, currentPort, currentVersion, currentBotType));

        try
        {
            // Scan for PokeBot processes
            var pokeBotProcesses = Process.GetProcessesByName("PokeBot")
                .Where(p => p.Id != Environment.ProcessId);

            foreach (var process in pokeBotProcesses)
            {
                try
                {
                    var instance = TryGetInstanceInfo(process, BotType.PokeBot);
                    if (instance.HasValue)
                        instances.Add(instance.Value);
                }
                catch { }
            }

            // Scan for RaidBot processes  
            var raidBotProcesses = Process.GetProcessesByName("SysBot")
                .Where(p => p.Id != Environment.ProcessId);

            foreach (var process in raidBotProcesses)
            {
                try
                {
                    var instance = TryGetInstanceInfo(process, BotType.RaidBot);
                    if (instance.HasValue)
                        instances.Add(instance.Value);
                }
                catch { }
            }
        }
        catch { }

        return instances;
    }

    private static (int, int, string, BotType)? TryGetInstanceInfo(Process process, BotType expectedBotType)
    {
        try
        {
            var exePath = process.MainModule?.FileName;
            if (string.IsNullOrEmpty(exePath))
                return null;

            var portFileName = expectedBotType == BotType.PokeBot 
                ? $"PokeBot_{process.Id}.port" 
                : $"SVRaidBot_{process.Id}.port";

            var portFile = Path.Combine(Path.GetDirectoryName(exePath)!, portFileName);
            if (!File.Exists(portFile))
                return null;

            var portText = File.ReadAllText(portFile).Trim();
            if (!int.TryParse(portText, out var port))
                return null;

            if (!IsPortOpen(port))
                return null;

            var versionResponse = BotServer.QueryRemote(port, "VERSION");
            var version = versionResponse.StartsWith("ERROR") ? "Unknown" : versionResponse.Trim();

            return (process.Id, port, version, expectedBotType);
        }
        catch
        {
            return null;
        }
    }

    private static BotType DetectCurrentBotType()
    {
        try
        {
            // Try to detect PokeBot first
            var pokeBotType = Type.GetType("SysBot.Pokemon.Helpers.PokeBot, SysBot.Pokemon");
            if (pokeBotType != null)
                return BotType.PokeBot;

            // Try to detect RaidBot
            var raidBotType = Type.GetType("SysBot.Pokemon.SV.BotRaid.Helpers.SVRaidBot, SysBot.Pokemon");
            if (raidBotType != null)
                return BotType.RaidBot;

            return BotType.Unknown;
        }
        catch
        {
            return BotType.Unknown;
        }
    }

    private static string GetVersionForBotType(BotType botType)
    {
        try
        {
            return botType switch
            {
                BotType.PokeBot => GetPokeBotVersion(),
                BotType.RaidBot => GetRaidBotVersion(),
                _ => "Unknown"
            };
        }
        catch
        {
            return "Unknown";
        }
    }

    private static string GetPokeBotVersion()
    {
        try
        {
            var pokeBotType = Type.GetType("SysBot.Pokemon.Helpers.PokeBot, SysBot.Pokemon");
            if (pokeBotType != null)
            {
                var versionField = pokeBotType.GetField("Version",
                    System.Reflection.BindingFlags.Public | System.Reflection.BindingFlags.Static);
                if (versionField != null)
                {
                    return versionField.GetValue(null)?.ToString() ?? "Unknown";
                }
            }
            return "Unknown";
        }
        catch
        {
            return "Unknown";
        }
    }

    private static string GetRaidBotVersion()
    {
        try
        {
            var raidBotType = Type.GetType("SysBot.Pokemon.SV.BotRaid.Helpers.SVRaidBot, SysBot.Pokemon");
            if (raidBotType != null)
            {
                var versionField = raidBotType.GetField("Version",
                    System.Reflection.BindingFlags.Public | System.Reflection.BindingFlags.Static);
                if (versionField != null)
                {
                    return versionField.GetValue(null)?.ToString() ?? "Unknown";
                }
            }
            return "Unknown";
        }
        catch
        {
            return "Unknown";
        }
    }

    private static async Task<string> GetLatestVersionForBotType(BotType botType)
    {
        try
        {
            return botType switch
            {
                BotType.PokeBot => await GetLatestPokeBotVersion(),
                BotType.RaidBot => await GetLatestRaidBotVersion(),
                _ => ""
            };
        }
        catch
        {
            return "";
        }
    }

    private static async Task<string> GetLatestPokeBotVersion()
    {
        try
        {
            var (_, _, latestVersion) = await UpdateChecker.CheckForUpdatesAsync(false);
            return latestVersion;
        }
        catch
        {
            return "";
        }
    }

    private static async Task<string> GetLatestRaidBotVersion()
    {
        try
        {
            var raidUpdateCheckerType = Type.GetType("SysBot.Pokemon.SV.BotRaid.Helpers.UpdateChecker, SysBot.Pokemon");
            if (raidUpdateCheckerType != null)
            {
                var checkMethod = raidUpdateCheckerType.GetMethod("CheckForUpdatesAsync");
                if (checkMethod != null)
                {
                    var task = (Task<(bool, string, string)>)checkMethod.Invoke(null, new object[] { false });
                    var (_, _, latestVersion) = await task;
                    return latestVersion;
                }
            }
            return "";
        }
        catch
        {
            return "";
        }
    }

    private static async Task<dynamic?> CreateUpdateFormForBotType(BotType botType, string latestVersion)
    {
        try
        {
            return botType switch
            {
                BotType.PokeBot => new UpdateForm(false, latestVersion, true),
                BotType.RaidBot => await CreateRaidBotUpdateForm(latestVersion),
                _ => null
            };
        }
        catch
        {
            return null;
        }
    }

    private static async Task<dynamic?> CreateRaidBotUpdateForm(string latestVersion)
    {
        try
        {
            var updateFormType = Type.GetType("SysBot.Pokemon.WinForms.UpdateForm, SysBot.Pokemon.WinForms");
            if (updateFormType != null)
            {
                return Activator.CreateInstance(updateFormType, false, latestVersion, true);
            }
            return null;
        }
        catch
        {
            return null;
        }
    }

    private static bool IsPortOpen(int port)
    {
        try
        {
            using var client = new System.Net.Sockets.TcpClient();
            var result = client.BeginConnect("127.0.0.1", port, null, null);
            var success = result.AsyncWaitHandle.WaitOne(TimeSpan.FromSeconds(1));
            if (success)
            {
                client.EndConnect(result);
                return true;
            }
            return false;
        }
        catch
        {
            return false;
        }
    }

    // Restart functionality
    public class RestartAllResult
    {
        public int TotalInstances { get; set; }
        public List<RestartInstanceResult> InstanceResults { get; set; } = [];
        public bool Success { get; set; }
        public string? Error { get; set; }
        public bool MasterRestarting { get; set; }
        public string? Message { get; set; }
    }

    public class RestartInstanceResult
    {
        public int Port { get; set; }
        public int ProcessId { get; set; }
        public bool RestartStarted { get; set; }
        public string? Error { get; set; }
    }

    public static async Task<RestartAllResult> RestartAllInstancesAsync(Main mainForm, int currentPort)
    {
        var result = new RestartAllResult();

        // Check if restart already in progress
        var lockFile = Path.Combine(Path.GetDirectoryName(Application.ExecutablePath) ?? "", "restart.lock");
        try
        {
            // Try to create lock file exclusively
            using var fs = new FileStream(lockFile, FileMode.CreateNew, FileAccess.Write, FileShare.None);
            var writer = new StreamWriter(fs);
            writer.WriteLine($"{Environment.ProcessId}:{DateTime.Now}");
            writer.Flush();
        }
        catch (IOException)
        {
            // Lock file exists, restart already in progress
            result.Success = false;
            result.Error = "Restart already in progress by another instance";
            return result;
        }

        IsSystemRestartInProgress = true;

        try
        {
            var instances = GetAllInstances(currentPort);
            result.TotalInstances = instances.Count;

            LogUtil.LogInfo($"Preparing to restart {instances.Count} instances", "RestartManager");
            LogUtil.LogInfo("Idling all bots before restart...", "RestartManager");

            // Send idle commands to all instances
            await IdleAllInstances(mainForm, currentPort, instances);
            await Task.Delay(1000); // Give commands time to process

            // Wait for all bots to actually be idle (with timeout)
            LogUtil.LogInfo("Waiting for all bots to idle...", "RestartManager");
            var idleTimeout = DateTime.Now.AddMinutes(3);
            var allIdle = false;

            while (DateTime.Now < idleTimeout && !allIdle)
            {
                allIdle = await CheckAllBotsIdleAsync(mainForm, currentPort);

                if (!allIdle)
                {
                    await Task.Delay(2000);
                    var timeRemaining = (int)(idleTimeout - DateTime.Now).TotalSeconds;
                    LogUtil.LogInfo($"Still waiting for bots to idle... {timeRemaining}s remaining", "RestartManager");
                }
            }

            if (!allIdle)
            {
                LogUtil.LogInfo("Timeout reached while waiting for bots. FORCING stop on all bots...", "RestartManager");
                await ForceStopAllBots(mainForm, currentPort, instances);
                await Task.Delay(2000); // Give stop commands time to process
            }
            else
            {
                LogUtil.LogInfo("All bots are idle. Ready to proceed with restart.", "RestartManager");
            }

            result.Success = true;
            result.Message = allIdle ? "All bots idled successfully" : "Forced stop after timeout";
            return result;
        }
        catch (Exception ex)
        {
            result.Success = false;
            result.Error = ex.Message;
            return result;
        }
        finally
        {
            IsSystemRestartInProgress = false;
        }
    }

    public static async Task<RestartAllResult> ProceedWithRestartsAsync(Main mainForm, int currentPort)
    {
        var result = new RestartAllResult();
        IsSystemRestartInProgress = true;

        try
        {
            var instances = GetAllInstances(currentPort);
            result.TotalInstances = instances.Count;

            var slaveInstances = instances.Where(i => i.ProcessId != Environment.ProcessId).ToList();
            var masterInstance = instances.FirstOrDefault(i => i.ProcessId == Environment.ProcessId);

            // Restart slaves one by one
            foreach (var instance in slaveInstances)
            {
                var instanceResult = new RestartInstanceResult
                {
                    Port = instance.Port,
                    ProcessId = instance.ProcessId
                };

                try
                {
                    LogUtil.LogInfo($"Sending restart command to instance on port {instance.Port}...", "RestartManager");

                    var restartResponse = BotServer.QueryRemote(instance.Port, "SELFRESTARTALL");
                    if (!restartResponse.StartsWith("ERROR"))
                    {
                        instanceResult.RestartStarted = true;
                        LogUtil.LogInfo($"Instance on port {instance.Port} restart command sent, waiting for termination...", "RestartManager");

                        // Wait for process to actually terminate
                        var terminated = await WaitForProcessTermination(instance.ProcessId, 30);
                        if (!terminated)
                        {
                            LogUtil.LogError($"Instance {instance.ProcessId} did not terminate in time", "RestartManager");
                        }
                        else
                        {
                            LogUtil.LogInfo($"Instance {instance.ProcessId} terminated successfully", "RestartManager");
                        }

                        // Wait a bit for cleanup
                        await Task.Delay(2000);

                        // Wait for instance to come back online
                        var backOnline = await WaitForInstanceOnline(instance.Port, 60);
                        if (backOnline)
                        {
                            LogUtil.LogInfo($"Instance on port {instance.Port} is back online", "RestartManager");
                        }
                    }
                    else
                    {
                        instanceResult.Error = $"Failed to send restart command: {restartResponse}";
                        LogUtil.LogError($"Failed to restart instance on port {instance.Port}: {restartResponse}", "RestartManager");
                    }
                }
                catch (Exception ex)
                {
                    instanceResult.Error = ex.Message;
                    LogUtil.LogError($"Error restarting instance on port {instance.Port}: {ex.Message}", "RestartManager");
                }

                result.InstanceResults.Add(instanceResult);
            }

            if (masterInstance.ProcessId != 0)
            {
                LogUtil.LogInfo("Preparing to restart master instance...", "RestartManager");
                result.MasterRestarting = true;

                var restartFlagPath = Path.Combine(
                    Path.GetDirectoryName(Application.ExecutablePath) ?? Environment.CurrentDirectory,
                    "restart_in_progress.flag"
                );
                File.WriteAllText(restartFlagPath, DateTime.Now.ToString());

                await Task.Delay(2000);

                mainForm.BeginInvoke((MethodInvoker)(() =>
                {
                    Application.Restart();
                }));
            }

            result.Success = true;
            return result;
        }
        catch (Exception ex)
        {
            result.Success = false;
            result.Error = ex.Message;
            return result;
        }
        finally
        {
            IsSystemRestartInProgress = false;

            // Clean up lock file
            var lockFile = Path.Combine(Path.GetDirectoryName(Application.ExecutablePath) ?? "", "restart.lock");
            try
            {
                if (File.Exists(lockFile))
                    File.Delete(lockFile);
            }
            catch { }
        }
    }

    private static async Task<bool> WaitForProcessTermination(int processId, int timeoutSeconds)
    {
        var endTime = DateTime.Now.AddSeconds(timeoutSeconds);

        while (DateTime.Now < endTime)
        {
            try
            {
                var process = Process.GetProcessById(processId);
                if (process.HasExited)
                    return true;
            }
            catch (ArgumentException)
            {
                // Process not found = terminated
                return true;
            }

            await Task.Delay(500);
        }

        return false;
    }

    private static async Task<bool> WaitForInstanceOnline(int port, int timeoutSeconds)
    {
        var endTime = DateTime.Now.AddSeconds(timeoutSeconds);

        while (DateTime.Now < endTime)
        {
            if (IsPortOpen(port))
            {
                // Give it a moment to fully initialize
                await Task.Delay(1000);
                return true;
            }

            await Task.Delay(1000);
        }

        return false;
    }
}<|MERGE_RESOLUTION|>--- conflicted
+++ resolved
@@ -35,14 +35,6 @@
         public bool NeedsUpdate { get; set; }
         public bool UpdateStarted { get; set; }
         public string? Error { get; set; }
-        public string BotType { get; set; } = "Unknown";
-    }
-
-    public enum BotType
-    {
-        PokeBot,
-        RaidBot,
-        Unknown
     }
 
     public class UpdateStatus
@@ -62,12 +54,6 @@
         return _activeUpdates.TryGetValue(updateId, out var status) ? status : null;
     }
 
-<<<<<<< HEAD
-        var instances = GetAllInstances(currentPort);
-        result.TotalInstances = instances.Count;
-
-        var instancesNeedingUpdate = new List<(int ProcessId, int Port, string Version, BotType BotType)>();
-=======
     public static List<UpdateStatus> GetActiveUpdates()
     {
         // Clean up old completed updates (older than 1 hour)
@@ -85,66 +71,110 @@
         return [.. _activeUpdates.Values];
     }
 
+    private static async Task<string> GetLatestVersionForBotType(string botType)
+    {
+        try
+        {
+            if (botType == "PokeBot")
+            {
+                var (updateAvailable, _, latestVersion) = await UpdateChecker.CheckForUpdatesAsync(false);
+                return updateAvailable ? latestVersion ?? "Unknown" : "Unknown";
+            }
+            else if (botType == "RaidBot")
+            {
+                var raidUpdateCheckerType = Type.GetType("SysBot.Pokemon.SV.BotRaid.Helpers.UpdateChecker, SysBot.Pokemon");
+                if (raidUpdateCheckerType != null)
+                {
+                    var checkMethod = raidUpdateCheckerType.GetMethod("CheckForUpdatesAsync");
+                    if (checkMethod != null)
+                    {
+                        var task = (Task<(bool, string, string)>)checkMethod.Invoke(null, new object[] { false });
+                        var (updateAvailable, _, latestVersion) = await task;
+                        return updateAvailable ? latestVersion ?? "Unknown" : "Unknown";
+                    }
+                }
+            }
+        }
+        catch (Exception ex)
+        {
+            LogUtil.LogError($"Error getting latest version for {botType}: {ex.Message}", "UpdateManager");
+        }
+        return "Unknown";
+    }
+
     public static UpdateStatus StartBackgroundUpdate(Main mainForm, int currentPort)
     {
         var status = new UpdateStatus();
         _activeUpdates[status.Id] = status;
->>>>>>> 82f5ef31
 
         // Start the ENTIRE update process in a fire-and-forget task
         _ = Task.Run(async () =>
         {
-<<<<<<< HEAD
-            var latestVersion = await GetLatestVersionForBotType(instance.BotType);
-            if (!string.IsNullOrEmpty(latestVersion) && instance.Version != latestVersion)
-            {
-                instancesNeedingUpdate.Add((instance.ProcessId, instance.Port, instance.Version, instance.BotType));
-                result.UpdatesNeeded++;
-            }
-        }
-=======
             try
             {
                 LogUtil.LogInfo($"Starting fire-and-forget update process with ID: {status.Id}", "UpdateManager");
->>>>>>> 82f5ef31
 
                 // Phase 1: Check for updates
                 status.Stage = "checking";
                 status.Message = "Checking for updates...";
                 status.Progress = 5;
 
-                var (updateAvailable, _, latestVersion) = await UpdateChecker.CheckForUpdatesAsync(false);
-                if (!updateAvailable || string.IsNullOrEmpty(latestVersion))
-                {
-                    status.Stage = "complete";
-                    status.Message = "No updates available";
-                    status.Progress = 100;
-                    status.IsComplete = true;
-                    status.Success = true;
-                    LogUtil.LogInfo("No updates available", "UpdateManager");
-                    return;
-                }
-
-<<<<<<< HEAD
-        foreach (var (processId, port, version, botType) in instancesNeedingUpdate)
-        {
-            if (processId == Environment.ProcessId)
-            {
-                var flpBotsField = mainForm.GetType().GetField("FLP_Bots",
-                    System.Reflection.BindingFlags.NonPublic | System.Reflection.BindingFlags.Instance);
-=======
-                LogUtil.LogInfo($"Update available: current version != {latestVersion}", "UpdateManager");
-
-                // Phase 2: Identify instances needing updates
+                // Phase 2: Identify instances and check bot-type-specific updates
                 status.Stage = "scanning";
                 status.Message = "Scanning instances...";
                 status.Progress = 10;
 
-                var instances = GetAllInstances(currentPort);
+                var instances = GetAllInstancesWithBotType(currentPort);
                 LogUtil.LogInfo($"Found {instances.Count} total instances", "UpdateManager");
 
-                var instancesNeedingUpdate = instances.Where(i => i.Version != latestVersion).ToList();
-                LogUtil.LogInfo($"{instancesNeedingUpdate.Count} instances need updating", "UpdateManager");
+                // Group instances by bot type and check updates for each type
+                var pokeBotInstances = instances.Where(i => i.BotType == "PokeBot").ToList();
+                var raidBotInstances = instances.Where(i => i.BotType == "RaidBot").ToList();
+
+                var instancesNeedingUpdate = new List<(int ProcessId, int Port, string Version, string BotType)>();
+
+                // Check PokeBot updates
+                if (pokeBotInstances.Count > 0)
+                {
+                    LogUtil.LogInfo($"Checking updates for {pokeBotInstances.Count} PokeBot instances", "UpdateManager");
+                    var (pokeBotUpdateAvailable, _, pokeBotLatestVersion) = await UpdateChecker.CheckForUpdatesAsync(false);
+                    if (pokeBotUpdateAvailable && !string.IsNullOrEmpty(pokeBotLatestVersion))
+                    {
+                        var pokeBotNeedingUpdate = pokeBotInstances.Where(i => i.Version != pokeBotLatestVersion).ToList();
+                        instancesNeedingUpdate.AddRange(pokeBotNeedingUpdate);
+                        LogUtil.LogInfo($"{pokeBotNeedingUpdate.Count} PokeBot instances need updating to {pokeBotLatestVersion}", "UpdateManager");
+                    }
+                }
+
+                // Check RaidBot updates
+                if (raidBotInstances.Count > 0)
+                {
+                    LogUtil.LogInfo($"Checking updates for {raidBotInstances.Count} RaidBot instances", "UpdateManager");
+                    try
+                    {
+                        var raidUpdateCheckerType = Type.GetType("SysBot.Pokemon.SV.BotRaid.Helpers.UpdateChecker, SysBot.Pokemon");
+                        if (raidUpdateCheckerType != null)
+                        {
+                            var checkMethod = raidUpdateCheckerType.GetMethod("CheckForUpdatesAsync");
+                            if (checkMethod != null)
+                            {
+                                var task = (Task<(bool, string, string)>)checkMethod.Invoke(null, new object[] { false });
+                                var (raidBotUpdateAvailable, _, raidBotLatestVersion) = await task;
+                                
+                                if (raidBotUpdateAvailable && !string.IsNullOrEmpty(raidBotLatestVersion))
+                                {
+                                    var raidBotNeedingUpdate = raidBotInstances.Where(i => i.Version != raidBotLatestVersion).ToList();
+                                    instancesNeedingUpdate.AddRange(raidBotNeedingUpdate);
+                                    LogUtil.LogInfo($"{raidBotNeedingUpdate.Count} RaidBot instances need updating to {raidBotLatestVersion}", "UpdateManager");
+                                }
+                            }
+                        }
+                    }
+                    catch (Exception ex)
+                    {
+                        LogUtil.LogError($"Error checking RaidBot updates: {ex.Message}", "UpdateManager");
+                    }
+                }
 
                 if (instancesNeedingUpdate.Count == 0)
                 {
@@ -153,15 +183,17 @@
                     status.Progress = 100;
                     status.IsComplete = true;
                     status.Success = true;
+                    LogUtil.LogInfo("No updates needed for any bot type", "UpdateManager");
                     return;
                 }
+
+                LogUtil.LogInfo($"{instancesNeedingUpdate.Count} total instances need updating", "UpdateManager");
 
                 status.Result = new UpdateAllResult
                 {
                     TotalInstances = instances.Count,
                     UpdatesNeeded = instancesNeedingUpdate.Count
                 };
->>>>>>> 82f5ef31
 
                 IsSystemUpdateInProgress = true;
 
@@ -227,30 +259,6 @@
                 status.Message = "Updating slave instances...";
                 status.Progress = 70;
 
-<<<<<<< HEAD
-        var allInstances = instances.Select(i => (i.ProcessId, i.Port, i.Version, i.BotType)).ToList();
-        var allIdle = await WaitForAllInstancesToBeIdle(mainForm, allInstances, 300);
-
-        if (!allIdle)
-        {
-            result.UpdatesFailed = instancesNeedingUpdate.Count;
-            foreach (var (processId, port, version, botType) in instancesNeedingUpdate)
-            {
-                var latestVersion = await GetLatestVersionForBotType(botType);
-                result.InstanceResults.Add(new InstanceUpdateResult
-                {
-                    Port = port,
-                    ProcessId = processId,
-                    CurrentVersion = version,
-                    LatestVersion = latestVersion,
-                    NeedsUpdate = true,
-                    Error = "Timeout waiting for all instances to idle - updates cancelled",
-                    BotType = botType.ToString()
-                });
-            }
-            return result;
-        }
-=======
                 var slaveInstances = instancesNeedingUpdate.Where(i => i.ProcessId != Environment.ProcessId).ToList();
                 var masterInstance = instancesNeedingUpdate.FirstOrDefault(i => i.ProcessId == Environment.ProcessId);
 
@@ -262,6 +270,7 @@
                 for (int i = 0; i < slaveInstances.Count; i++)
                 {
                     var slave = slaveInstances[i];
+                    var latestVersion = await GetLatestVersionForBotType(slave.BotType);
                     var instanceResult = new InstanceUpdateResult
                     {
                         Port = slave.Port,
@@ -274,48 +283,11 @@
                     try
                     {
                         LogUtil.LogInfo($"Triggering update for instance on port {slave.Port} ({i + 1}/{slaveInstances.Count})...", "UpdateManager");
->>>>>>> 82f5ef31
 
                         // Update progress to show which slave is being updated
                         status.Message = $"Updating slave instance {i + 1} of {slaveInstances.Count} (Port: {slave.Port})";
                         status.Progress = 70 + (int)((i + 1) / (float)slaveInstances.Count * 20); // Progress from 70% to 90%
 
-<<<<<<< HEAD
-        foreach (var (processId, port, currentVersion, botType) in sortedInstances)
-        {
-            var latestVersion = await GetLatestVersionForBotType(botType);
-            var instanceResult = new InstanceUpdateResult
-            {
-                Port = port,
-                ProcessId = processId,
-                CurrentVersion = currentVersion,
-                LatestVersion = latestVersion,
-                NeedsUpdate = true,
-                BotType = botType.ToString()
-            };
-
-            try
-            {
-                if (processId == Environment.ProcessId)
-                {
-                    var updateForm = await CreateUpdateFormForBotType(botType, latestVersion);
-                    if (updateForm != null)
-                    {
-                        mainForm.BeginInvoke((MethodInvoker)(() =>
-                        {
-                            updateForm.PerformUpdate();
-                        }));
-
-                        instanceResult.UpdateStarted = true;
-                        result.UpdatesStarted++;
-                        LogUtil.LogInfo($"Master instance ({botType}) update triggered", "UpdateManager");
-                    }
-                    else
-                    {
-                        instanceResult.Error = $"Could not create update form for {botType}";
-                        result.UpdatesFailed++;
-                    }
-=======
                         var updateResponse = BotServer.QueryRemote(slave.Port, "UPDATE");
 
                         if (!updateResponse.StartsWith("ERROR"))
@@ -343,7 +315,6 @@
                     }
 
                     slaveResults.Add(instanceResult);
->>>>>>> 82f5ef31
                 }
 
                 status.Result.InstanceResults.AddRange(slaveResults);
@@ -357,16 +328,6 @@
                 // Phase 6: Update master instance regardless of slave failures
                 if (masterInstance.ProcessId != 0)
                 {
-<<<<<<< HEAD
-                    LogUtil.LogInfo($"Triggering update for {botType} instance on port {port}...", "UpdateManager");
-                    var updateResponse = BotServer.QueryRemote(port, "UPDATE");
-                    if (!updateResponse.StartsWith("ERROR"))
-                    {
-                        instanceResult.UpdateStarted = true;
-                        result.UpdatesStarted++;
-                        LogUtil.LogInfo($"Update triggered for {botType} instance on port {port}", "UpdateManager");
-                        await Task.Delay(5000);
-=======
                     status.Stage = "updating_master";
                     status.Message = "Updating master instance...";
                     status.Progress = 90;
@@ -374,7 +335,6 @@
                     if (status.Result.UpdatesFailed > 0)
                     {
                         LogUtil.LogInfo($"Proceeding with master update despite {status.Result.UpdatesFailed} slave failures", "UpdateManager");
->>>>>>> 82f5ef31
                     }
 
                     // Create flag file for post-update startup
@@ -384,25 +344,13 @@
                     );
                     File.WriteAllText(updateFlagPath, DateTime.Now.ToString());
 
+                    var masterLatestVersion = await GetLatestVersionForBotType(masterInstance.BotType);
                     var masterResult = new InstanceUpdateResult
                     {
-<<<<<<< HEAD
-                        instanceResult.Error = "Failed to start update";
-                        result.UpdatesFailed++;
-                    }
-                }
-            }
-            catch (Exception ex)
-            {
-                instanceResult.Error = ex.Message;
-                result.UpdatesFailed++;
-                LogUtil.LogError($"Error updating {botType} instance on port {port}: {ex.Message}", "UpdateManager");
-            }
-=======
                         Port = currentPort,
                         ProcessId = masterInstance.ProcessId,
                         CurrentVersion = masterInstance.Version,
-                        LatestVersion = latestVersion,
+                        LatestVersion = masterLatestVersion,
                         NeedsUpdate = true
                     };
 
@@ -410,10 +358,9 @@
                     {
                         mainForm.BeginInvoke((MethodInvoker)(() =>
                         {
-                            var updateForm = new UpdateForm(false, latestVersion, true);
+                            var updateForm = new UpdateForm(false, masterLatestVersion, true);
                             updateForm.PerformUpdate();
                         }));
->>>>>>> 82f5ef31
 
                         masterResult.UpdateStarted = true;
                         status.Result.UpdatesStarted++;
@@ -444,29 +391,6 @@
                         }
                     }
 
-<<<<<<< HEAD
-        var instances = GetAllInstances(currentPort);
-        result.TotalInstances = instances.Count;
-
-        var instancesNeedingUpdate = new List<(int ProcessId, int Port, string Version, BotType BotType)>();
-
-        foreach (var instance in instances)
-        {
-            var latestVersion = await GetLatestVersionForBotType(instance.BotType);
-            if (!string.IsNullOrEmpty(latestVersion) && instance.Version != latestVersion)
-            {
-                instancesNeedingUpdate.Add((instance.ProcessId, instance.Port, instance.Version, instance.BotType));
-                result.UpdatesNeeded++;
-                result.InstanceResults.Add(new InstanceUpdateResult
-                {
-                    Port = instance.Port,
-                    ProcessId = instance.ProcessId,
-                    CurrentVersion = instance.Version,
-                    LatestVersion = latestVersion,
-                    NeedsUpdate = true,
-                    BotType = instance.BotType.ToString()
-                });
-=======
                     LogUtil.LogInfo($"{onlineCount}/{slaveInstances.Count} slaves came back online", "UpdateManager");
 
                     await StartAllBots(mainForm, currentPort);
@@ -491,7 +415,6 @@
                 status.IsComplete = true;
                 status.Success = false;
                 LogUtil.LogError($"Fire-and-forget update failed: {ex}", "UpdateManager");
->>>>>>> 82f5ef31
             }
             finally
             {
@@ -499,19 +422,13 @@
             }
         });
 
-<<<<<<< HEAD
-        LogUtil.LogInfo($"Idling all bots across {instancesNeedingUpdate.Count} instances before updates...", "UpdateManager");
-
-        foreach (var (processId, port, version, botType) in instancesNeedingUpdate)
-=======
         return status;
     }
 
-    private static Task IdleAllInstances(Main mainForm, int currentPort, List<(int ProcessId, int Port, string Version)> instances)
+    private static Task IdleAllInstances(Main mainForm, int currentPort, List<(int ProcessId, int Port, string Version, string BotType)> instances)
     {
         // Send idle commands in parallel
         var tasks = instances.Select(async instance =>
->>>>>>> 82f5ef31
         {
             try
             {
@@ -544,92 +461,20 @@
             }
         });
 
-<<<<<<< HEAD
-        return result;
-=======
         return Task.WhenAll(tasks);
->>>>>>> 82f5ef31
-    }
-
-    private static Task ForceStopAllBots(Main mainForm, int currentPort, List<(int ProcessId, int Port, string Version)> instances)
+    }
+
+    private static Task ForceStopAllBots(Main mainForm, int currentPort, List<(int ProcessId, int Port, string Version, string BotType)> instances)
     {
         LogUtil.LogInfo("Force stopping all bots due to idle timeout", "UpdateManager");
 
-<<<<<<< HEAD
-        var instances = GetAllInstances(currentPort);
-        var instancesNeedingUpdate = new List<(int ProcessId, int Port, string Version, BotType BotType)>();
-
-        foreach (var instance in instances)
-        {
-            var latestVersion = await GetLatestVersionForBotType(instance.BotType);
-            if (!string.IsNullOrEmpty(latestVersion) && instance.Version != latestVersion)
-            {
-                instancesNeedingUpdate.Add((instance.ProcessId, instance.Port, instance.Version, instance.BotType));
-            }
-        }
-
-        result.TotalInstances = instances.Count;
-        result.UpdatesNeeded = instancesNeedingUpdate.Count;
-
-        var sortedInstances = instancesNeedingUpdate
-            .Where(i => i.ProcessId != Environment.ProcessId)
-            .Concat(instancesNeedingUpdate.Where(i => i.ProcessId == Environment.ProcessId))
-            .ToList();
-
-        foreach (var (processId, port, currentVersion, botType) in sortedInstances)
-        {
-            var latestVersion = await GetLatestVersionForBotType(botType);
-            var instanceResult = new InstanceUpdateResult
-            {
-                Port = port,
-                ProcessId = processId,
-                CurrentVersion = currentVersion,
-                LatestVersion = latestVersion,
-                NeedsUpdate = true,
-                BotType = botType.ToString()
-            };
-
-=======
         // Force stop in parallel
         var tasks = instances.Select(async instance =>
         {
->>>>>>> 82f5ef31
             try
             {
                 if (instance.ProcessId == Environment.ProcessId)
                 {
-<<<<<<< HEAD
-                    var updateForm = await CreateUpdateFormForBotType(botType, latestVersion);
-                    if (updateForm != null)
-                    {
-                        mainForm.BeginInvoke((MethodInvoker)(() =>
-                        {
-                            updateForm.PerformUpdate();
-                        }));
-
-                        instanceResult.UpdateStarted = true;
-                        result.UpdatesStarted++;
-                        LogUtil.LogInfo($"Master instance ({botType}) update triggered", "UpdateManager");
-                    }
-                    else
-                    {
-                        instanceResult.Error = $"Could not create update form for {botType}";
-                        result.UpdatesFailed++;
-                    }
-                }
-                else
-                {
-                    LogUtil.LogInfo($"Triggering update for {botType} instance on port {port}...", "UpdateManager");
-                    var updateResponse = BotServer.QueryRemote(port, "UPDATE");
-                    if (!updateResponse.StartsWith("ERROR"))
-                    {
-                        instanceResult.UpdateStarted = true;
-                        result.UpdatesStarted++;
-                        LogUtil.LogInfo($"Update triggered for {botType} instance on port {port}", "UpdateManager");
-                        await Task.Delay(5000);
-                    }
-                    else
-=======
                     // Stop local bots
                     mainForm.BeginInvoke((MethodInvoker)(() =>
                     {
@@ -643,7 +488,6 @@
                 {
                     // Stop remote bots
                     await Task.Run(() =>
->>>>>>> 82f5ef31
                     {
                         var stopResponse = BotServer.QueryRemote(instance.Port, "STOPALL");
                         if (!stopResponse.StartsWith("ERROR"))
@@ -659,24 +503,14 @@
             }
             catch (Exception ex)
             {
-<<<<<<< HEAD
-                instanceResult.Error = ex.Message;
-                result.UpdatesFailed++;
-                LogUtil.LogError($"Error updating {botType} instance on port {port}: {ex.Message}", "UpdateManager");
-=======
                 LogUtil.LogError($"Error force stopping bots on port {instance.Port}: {ex.Message}", "UpdateManager");
->>>>>>> 82f5ef31
             }
         });
 
         return Task.WhenAll(tasks);
     }
 
-<<<<<<< HEAD
-    private static async Task<bool> WaitForAllInstancesToBeIdle(Main mainForm, List<(int ProcessId, int Port, string Version, BotType BotType)> instances, int timeoutSeconds)
-=======
     private static async Task StartAllBots(Main mainForm, int currentPort)
->>>>>>> 82f5ef31
     {
         // Wait 10 seconds before starting all bots
         await Task.Delay(10000);
@@ -685,23 +519,16 @@
         // Start local bots
         mainForm.BeginInvoke((MethodInvoker)(() =>
         {
-<<<<<<< HEAD
-            var allInstancesIdle = true;
-            var statusReport = new List<string>();
-
-            foreach (var (processId, port, version, botType) in instances)
-=======
             var sendAllMethod = mainForm.GetType().GetMethod("SendAll",
                 System.Reflection.BindingFlags.NonPublic | System.Reflection.BindingFlags.Instance);
             sendAllMethod?.Invoke(mainForm, [BotControlCommand.Start]);
         }));
 
         // Start remote bots in parallel
-        var remoteInstances = GetAllInstances(currentPort).Where(i => i.ProcessId != Environment.ProcessId);
+        var remoteInstances = GetAllInstancesWithBotType(currentPort).Where(i => i.ProcessId != Environment.ProcessId);
         var tasks = remoteInstances.Select(async instance =>
         {
             try
->>>>>>> 82f5ef31
             {
                 await Task.Run(() =>
                 {
@@ -718,17 +545,6 @@
         await Task.WhenAll(tasks);
     }
 
-<<<<<<< HEAD
-                        if (notIdle.Any())
-                        {
-                            allInstancesIdle = false;
-                            var states = notIdle.Select(c => c.ReadBotState()).Distinct();
-                            statusReport.Add($"Master ({botType}): {string.Join(", ", states)}");
-                        }
-                    }
-                }
-                else
-=======
     private static Task<bool> CheckAllBotsIdleAsync(Main mainForm, int currentPort)
     {
         try
@@ -740,7 +556,6 @@
             {
                 var controllers = flpBots.Controls.OfType<BotController>().ToList();
                 var anyActive = controllers.Any(c =>
->>>>>>> 82f5ef31
                 {
                     var state = c.ReadBotState();
                     return state != "IDLE" && state != "STOPPED";
@@ -749,8 +564,8 @@
             }
 
             // Check remote instances
-            var instances = GetAllInstances(currentPort);
-            foreach (var (processId, port, version) in instances)
+            var instances = GetAllInstancesWithBotType(currentPort);
+            foreach (var (processId, port, version, botType) in instances)
             {
                 if (processId == Environment.ProcessId) continue;
 
@@ -766,24 +581,8 @@
                             {
                                 if (b.TryGetValue("Status", out var status))
                                 {
-<<<<<<< HEAD
-                                    if (b.TryGetValue("Status", out var status))
-                                    {
-                                        var statusStr = status?.ToString() ?? "";
-                                        return statusStr != "IDLE" && statusStr != "STOPPED";
-                                    }
-                                    return false;
-                                }).ToList();
-
-                                if (notIdle.Count != 0)
-                                {
-                                    allInstancesIdle = false;
-                                    var states = notIdle.Select(b => b.TryGetValue("Status", out var s) ? s?.ToString() : "Unknown").Distinct();
-                                    statusReport.Add($"Port {port} ({botType}): {string.Join(", ", states)}");
-=======
                                     var statusStr = status?.ToString()?.ToUpperInvariant() ?? "";
                                     return statusStr != "IDLE" && statusStr != "STOPPED";
->>>>>>> 82f5ef31
                                 }
                                 return false;
                             });
@@ -802,14 +601,12 @@
         }
     }
 
-    private static List<(int ProcessId, int Port, string Version, BotType BotType)> GetAllInstances(int currentPort)
-    {
-        var instances = new List<(int, int, string, BotType)>();
-
-        // Add current instance
-        var currentBotType = DetectCurrentBotType();
-        var currentVersion = GetVersionForBotType(currentBotType);
-        instances.Add((Environment.ProcessId, currentPort, currentVersion, currentBotType));
+    private static List<(int ProcessId, int Port, string Version)> GetAllInstances(int currentPort)
+    {
+        var instances = new List<(int, int, string)>
+        {
+            (Environment.ProcessId, currentPort, PokeBot.Version)
+        };
 
         try
         {
@@ -821,14 +618,14 @@
             {
                 try
                 {
-                    var instance = TryGetInstanceInfo(process, BotType.PokeBot);
+                    var instance = TryGetInstanceInfo(process, "PokeBot");
                     if (instance.HasValue)
                         instances.Add(instance.Value);
                 }
                 catch { }
             }
 
-            // Scan for RaidBot processes  
+            // Scan for RaidBot processes
             var raidBotProcesses = Process.GetProcessesByName("SysBot")
                 .Where(p => p.Id != Environment.ProcessId);
 
@@ -836,7 +633,7 @@
             {
                 try
                 {
-                    var instance = TryGetInstanceInfo(process, BotType.RaidBot);
+                    var instance = TryGetInstanceInfo(process, "RaidBot");
                     if (instance.HasValue)
                         instances.Add(instance.Value);
                 }
@@ -848,7 +645,7 @@
         return instances;
     }
 
-    private static (int, int, string, BotType)? TryGetInstanceInfo(Process process, BotType expectedBotType)
+    private static (int ProcessId, int Port, string Version)? TryGetInstanceInfo(Process process, string botType)
     {
         try
         {
@@ -856,11 +653,24 @@
             if (string.IsNullOrEmpty(exePath))
                 return null;
 
-            var portFileName = expectedBotType == BotType.PokeBot 
-                ? $"PokeBot_{process.Id}.port" 
-                : $"SVRaidBot_{process.Id}.port";
-
-            var portFile = Path.Combine(Path.GetDirectoryName(exePath)!, portFileName);
+            var exeDir = Path.GetDirectoryName(exePath)!;
+            
+            // Try to find the appropriate port file
+            var portFile = "";
+            if (botType == "RaidBot")
+            {
+                portFile = Path.Combine(exeDir, $"SVRaidBot_{process.Id}.port");
+                if (!File.Exists(portFile))
+                {
+                    // Sometimes RaidBots might also use PokeBot naming
+                    portFile = Path.Combine(exeDir, $"PokeBot_{process.Id}.port");
+                }
+            }
+            else
+            {
+                portFile = Path.Combine(exeDir, $"PokeBot_{process.Id}.port");
+            }
+
             if (!File.Exists(portFile))
                 return null;
 
@@ -874,7 +684,7 @@
             var versionResponse = BotServer.QueryRemote(port, "VERSION");
             var version = versionResponse.StartsWith("ERROR") ? "Unknown" : versionResponse.Trim();
 
-            return (process.Id, port, version, expectedBotType);
+            return (process.Id, port, version);
         }
         catch
         {
@@ -882,173 +692,140 @@
         }
     }
 
-    private static BotType DetectCurrentBotType()
-    {
+    private static List<(int ProcessId, int Port, string Version, string BotType)> GetAllInstancesWithBotType(int currentPort)
+    {
+        var instances = new List<(int, int, string, string)>();
+
+        // Add current instance
+        var currentBotType = DetectCurrentBotType();
+        var currentVersion = GetVersionForCurrentBotType(currentBotType);
+        instances.Add((Environment.ProcessId, currentPort, currentVersion, currentBotType));
+
         try
         {
-            // Try to detect PokeBot first
-            var pokeBotType = Type.GetType("SysBot.Pokemon.Helpers.PokeBot, SysBot.Pokemon");
-            if (pokeBotType != null)
-                return BotType.PokeBot;
-
+            // Scan for PokeBot processes
+            var pokeBotProcesses = Process.GetProcessesByName("PokeBot")
+                .Where(p => p.Id != Environment.ProcessId);
+
+            foreach (var process in pokeBotProcesses)
+            {
+                try
+                {
+                    var instance = TryGetInstanceInfoWithBotType(process, "PokeBot");
+                    if (instance.HasValue)
+                        instances.Add(instance.Value);
+                }
+                catch { }
+            }
+
+            // Scan for RaidBot processes
+            var raidBotProcesses = Process.GetProcessesByName("SysBot")
+                .Where(p => p.Id != Environment.ProcessId);
+
+            foreach (var process in raidBotProcesses)
+            {
+                try
+                {
+                    var instance = TryGetInstanceInfoWithBotType(process, "RaidBot");
+                    if (instance.HasValue)
+                        instances.Add(instance.Value);
+                }
+                catch { }
+            }
+        }
+        catch { }
+
+        return instances;
+    }
+
+    private static (int ProcessId, int Port, string Version, string BotType)? TryGetInstanceInfoWithBotType(Process process, string botType)
+    {
+        try
+        {
+            var exePath = process.MainModule?.FileName;
+            if (string.IsNullOrEmpty(exePath))
+                return null;
+
+            var exeDir = Path.GetDirectoryName(exePath)!;
+            
+            // Try to find the appropriate port file
+            var portFile = "";
+            if (botType == "RaidBot")
+            {
+                portFile = Path.Combine(exeDir, $"SVRaidBot_{process.Id}.port");
+                if (!File.Exists(portFile))
+                {
+                    // Sometimes RaidBots might also use PokeBot naming
+                    portFile = Path.Combine(exeDir, $"PokeBot_{process.Id}.port");
+                }
+            }
+            else
+            {
+                portFile = Path.Combine(exeDir, $"PokeBot_{process.Id}.port");
+            }
+
+            if (!File.Exists(portFile))
+                return null;
+
+            var portText = File.ReadAllText(portFile).Trim();
+            if (!int.TryParse(portText, out var port))
+                return null;
+
+            if (!IsPortOpen(port))
+                return null;
+
+            var versionResponse = BotServer.QueryRemote(port, "VERSION");
+            var version = versionResponse.StartsWith("ERROR") ? "Unknown" : versionResponse.Trim();
+
+            return (process.Id, port, version, botType);
+        }
+        catch
+        {
+            return null;
+        }
+    }
+
+    private static string DetectCurrentBotType()
+    {
+        try
+        {
             // Try to detect RaidBot
             var raidBotType = Type.GetType("SysBot.Pokemon.SV.BotRaid.Helpers.SVRaidBot, SysBot.Pokemon");
             if (raidBotType != null)
-                return BotType.RaidBot;
-
-            return BotType.Unknown;
+                return "RaidBot";
+
+            // Default to PokeBot
+            return "PokeBot";
         }
         catch
         {
-            return BotType.Unknown;
-        }
-    }
-
-    private static string GetVersionForBotType(BotType botType)
+            return "PokeBot";
+        }
+    }
+
+    private static string GetVersionForCurrentBotType(string botType)
     {
         try
         {
-            return botType switch
-            {
-                BotType.PokeBot => GetPokeBotVersion(),
-                BotType.RaidBot => GetRaidBotVersion(),
-                _ => "Unknown"
-            };
+            if (botType == "RaidBot")
+            {
+                var raidBotType = Type.GetType("SysBot.Pokemon.SV.BotRaid.Helpers.SVRaidBot, SysBot.Pokemon");
+                if (raidBotType != null)
+                {
+                    var versionField = raidBotType.GetField("Version",
+                        System.Reflection.BindingFlags.Public | System.Reflection.BindingFlags.Static);
+                    if (versionField != null)
+                    {
+                        return versionField.GetValue(null)?.ToString() ?? "Unknown";
+                    }
+                }
+            }
+            
+            return PokeBot.Version;
         }
         catch
         {
-            return "Unknown";
-        }
-    }
-
-    private static string GetPokeBotVersion()
-    {
-        try
-        {
-            var pokeBotType = Type.GetType("SysBot.Pokemon.Helpers.PokeBot, SysBot.Pokemon");
-            if (pokeBotType != null)
-            {
-                var versionField = pokeBotType.GetField("Version",
-                    System.Reflection.BindingFlags.Public | System.Reflection.BindingFlags.Static);
-                if (versionField != null)
-                {
-                    return versionField.GetValue(null)?.ToString() ?? "Unknown";
-                }
-            }
-            return "Unknown";
-        }
-        catch
-        {
-            return "Unknown";
-        }
-    }
-
-    private static string GetRaidBotVersion()
-    {
-        try
-        {
-            var raidBotType = Type.GetType("SysBot.Pokemon.SV.BotRaid.Helpers.SVRaidBot, SysBot.Pokemon");
-            if (raidBotType != null)
-            {
-                var versionField = raidBotType.GetField("Version",
-                    System.Reflection.BindingFlags.Public | System.Reflection.BindingFlags.Static);
-                if (versionField != null)
-                {
-                    return versionField.GetValue(null)?.ToString() ?? "Unknown";
-                }
-            }
-            return "Unknown";
-        }
-        catch
-        {
-            return "Unknown";
-        }
-    }
-
-    private static async Task<string> GetLatestVersionForBotType(BotType botType)
-    {
-        try
-        {
-            return botType switch
-            {
-                BotType.PokeBot => await GetLatestPokeBotVersion(),
-                BotType.RaidBot => await GetLatestRaidBotVersion(),
-                _ => ""
-            };
-        }
-        catch
-        {
-            return "";
-        }
-    }
-
-    private static async Task<string> GetLatestPokeBotVersion()
-    {
-        try
-        {
-            var (_, _, latestVersion) = await UpdateChecker.CheckForUpdatesAsync(false);
-            return latestVersion;
-        }
-        catch
-        {
-            return "";
-        }
-    }
-
-    private static async Task<string> GetLatestRaidBotVersion()
-    {
-        try
-        {
-            var raidUpdateCheckerType = Type.GetType("SysBot.Pokemon.SV.BotRaid.Helpers.UpdateChecker, SysBot.Pokemon");
-            if (raidUpdateCheckerType != null)
-            {
-                var checkMethod = raidUpdateCheckerType.GetMethod("CheckForUpdatesAsync");
-                if (checkMethod != null)
-                {
-                    var task = (Task<(bool, string, string)>)checkMethod.Invoke(null, new object[] { false });
-                    var (_, _, latestVersion) = await task;
-                    return latestVersion;
-                }
-            }
-            return "";
-        }
-        catch
-        {
-            return "";
-        }
-    }
-
-    private static async Task<dynamic?> CreateUpdateFormForBotType(BotType botType, string latestVersion)
-    {
-        try
-        {
-            return botType switch
-            {
-                BotType.PokeBot => new UpdateForm(false, latestVersion, true),
-                BotType.RaidBot => await CreateRaidBotUpdateForm(latestVersion),
-                _ => null
-            };
-        }
-        catch
-        {
-            return null;
-        }
-    }
-
-    private static async Task<dynamic?> CreateRaidBotUpdateForm(string latestVersion)
-    {
-        try
-        {
-            var updateFormType = Type.GetType("SysBot.Pokemon.WinForms.UpdateForm, SysBot.Pokemon.WinForms");
-            if (updateFormType != null)
-            {
-                return Activator.CreateInstance(updateFormType, false, latestVersion, true);
-            }
-            return null;
-        }
-        catch
-        {
-            return null;
+            return PokeBot.Version;
         }
     }
 
@@ -1117,7 +894,7 @@
 
         try
         {
-            var instances = GetAllInstances(currentPort);
+            var instances = GetAllInstancesWithBotType(currentPort);
             result.TotalInstances = instances.Count;
 
             LogUtil.LogInfo($"Preparing to restart {instances.Count} instances", "RestartManager");
@@ -1178,7 +955,7 @@
 
         try
         {
-            var instances = GetAllInstances(currentPort);
+            var instances = GetAllInstancesWithBotType(currentPort);
             result.TotalInstances = instances.Count;
 
             var slaveInstances = instances.Where(i => i.ProcessId != Environment.ProcessId).ToList();
