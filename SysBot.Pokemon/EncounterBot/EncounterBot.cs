--- conflicted
+++ resolved
@@ -12,10 +12,6 @@
     {
         private readonly BotCompleteCounts Counts;
         private readonly IDumper DumpSetting;
-<<<<<<< HEAD
-=======
-        //private readonly EncounterSettings Settings;
->>>>>>> e5c97ae1
         private readonly Species StopOnSpecies;
         private readonly EncounterMode Mode;
         private readonly Nature DesiredNature;
@@ -134,20 +130,15 @@
                 while (!await IsCorrectScreen(CurrentScreen_Overworld, token).ConfigureAwait(false))
                     await FleeToOverworld(token).ConfigureAwait(false);
 
-<<<<<<< HEAD
                 if (Mode == EncounterMode.VerticalLine) await SetStick(LEFT, 0, -30000, 2500, token).ConfigureAwait(false);
                 else if (Mode == EncounterMode.HorizontalLine) await SetStick(LEFT, -30000, 0, 2500, token).ConfigureAwait(false);
-                await ResetStick();
-=======
-                await SetStick(LEFT, 0, -30000, 2500, token).ConfigureAwait(false);
                 await ResetStick(token).ConfigureAwait(false);
->>>>>>> e5c97ae1
+
             }
         }
 
         private async Task DoEternatusEncounter(CancellationToken token)
         {
-<<<<<<< HEAD
             while (!token.IsCancellationRequested && Config.NextRoutineType == PokeRoutineType.EncounterBot)
             {
                 await SetStick(LEFT, 0, 20000, 500, token).ConfigureAwait(false);
@@ -190,12 +181,8 @@
                 await Click(A, 1000, token).ConfigureAwait(false);
                 await Task.Delay(3500, token).ConfigureAwait(false);
                 Connection.Log("Back in the overworld!");
-                await ResetStick();
-            }
-=======
-            Log("Not yet implemented!");
-            await ResetStick(token).ConfigureAwait(false);
->>>>>>> e5c97ae1
+                await ResetStick(token).ConfigureAwait(false);
+            }
         }
 
         private async Task DoDogEncounter(CancellationToken token)
