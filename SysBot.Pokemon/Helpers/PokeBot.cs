using System;
using System.Collections.Generic;
using System.Linq;
using System.Threading.Tasks;
using PKHeX.Core;

namespace SysBot.Pokemon;

public static class PokeBot
{
    public const string Attribution = "https://github.com/Taku1991/PokeBot";

    public const string ConfigPath = "config.json";

<<<<<<< HEAD
    public const string Version = "v1.1.10b";

    /// <summary>
    /// Checks if a user can use AutoOT functionality.
    /// This is now simplified to check only the IgnoreAutoOT flag, as role checking
    /// is handled at the Discord command level.
    /// </summary>
    /// <param name="poke">The trade detail containing user information</param>
    /// <returns>True if the user can use AutoOT, false otherwise</returns>
    public static bool CanUseAutoOT<T>(PokeTradeDetail<T> poke) where T : PKM, new()
    {
        // If IgnoreAutoOT is set, it means either:
        // 1. User explicitly specified OT/TID/SID in their request
        // 2. User doesn't have AutoOT role permission (set by Discord module)
        return !poke.IgnoreAutoOT;
=======
        public const string Version = "v1.1.12";
>>>>>>> 97305561
    }
}<|MERGE_RESOLUTION|>--- conflicted
+++ resolved
@@ -12,8 +12,7 @@
 
     public const string ConfigPath = "config.json";
 
-<<<<<<< HEAD
-    public const string Version = "v1.1.10b";
+    public const string Version = "v1.1.12";
 
     /// <summary>
     /// Checks if a user can use AutoOT functionality.
@@ -28,8 +27,5 @@
         // 1. User explicitly specified OT/TID/SID in their request
         // 2. User doesn't have AutoOT role permission (set by Discord module)
         return !poke.IgnoreAutoOT;
-=======
-        public const string Version = "v1.1.12";
->>>>>>> 97305561
     }
 }