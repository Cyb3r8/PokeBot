--- conflicted
+++ resolved
@@ -6,10 +6,6 @@
 
         public const string ConfigPath = "config.json";
 
-<<<<<<< HEAD
-        public const string Version = "v1.1.6c";
-=======
         public const string Version = "v1.1.8";
->>>>>>> 1fab215a
     }
 }