--- conflicted
+++ resolved
@@ -158,7 +158,6 @@
         TrashBytes(pkm, la);
     }
 
-<<<<<<< HEAD
     // https://github.com/Koi-3088/ForkBot.NET/blob/KoiTest/SysBot.Pokemon/Helpers/TradeExtensions.cs
     public static void EggTrade(PKM pk, IBattleTemplate template, bool nicknameEgg = true)
     {
@@ -223,7 +222,6 @@
         // Clear trainer data
         pk.CurrentHandler = 0;
         pk.HandlingTrainerName = "";
-        ClearHandlingTrainerTrash(pk);
         pk.HandlingTrainerFriendship = 0;
         pk.ClearMemories();
 
@@ -258,7 +256,6 @@
             pb8.HandlingTrainerMemoryFeeling = 0;
             pb8.HandlingTrainerMemoryIntensity = 0;
             pb8.DynamaxLevel = 0;
-            ClearNicknameTrash(pk);
         }
         else if (pk is PK9 pk9)
         {
@@ -297,8 +294,6 @@
         pk.RefreshChecksum();
     }
 
-=======
->>>>>>> 1d448376
     public static string FormOutput(ushort species, byte form, out string[] formString)
     {
         var strings = GameInfo.GetStrings("en");
