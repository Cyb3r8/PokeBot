--- conflicted
+++ resolved
@@ -848,33 +848,7 @@
         if (tradeDetails != null)
         {
             var cln = toSend.Clone();
-<<<<<<< HEAD
-
-            // Check if user explicitly set a language
-            int userLanguage = toSend.Language;
-            int configLanguage = (int)Hub.Config.Legality.GenerateLanguage;
-            bool userSetLanguage = userLanguage != configLanguage;
-
-            // Get language-appropriate OT name if user set a specific language
-            string otName = tradeDetails.OT ?? string.Empty;
-            if (userSetLanguage)
-            {
-                var langTrainerInfo = TrainerSettings.GetSavedTrainerData(GameVersion.GE, 7, lang: (LanguageID)userLanguage);
-                otName = langTrainerInfo.OT;
-                Log($"User set language to {(LanguageID)userLanguage}. Using language-appropriate OT: {otName}");
-            }
-
-#pragma warning disable CS8601 // Possible null reference assignment.
-            cln.OriginalTrainerName = otName;
-#pragma warning restore CS8601 // Possible null reference assignment.
-            cln.SetDisplayTID((uint)tradeDetails.TID);
-            cln.SetDisplaySID((uint)tradeDetails.SID);
-
-            // Only override language if user didn't explicitly set one
-            if (!userSetLanguage)
-            {
-                cln.Language = (int)LanguageID.English; // Set the appropriate language ID
-=======
+            
             if (!string.IsNullOrEmpty(tradeDetails.OT))
                 cln.OriginalTrainerName = tradeDetails.OT;
             cln.SetDisplayTID((uint)tradeDetails.TID);
@@ -895,7 +869,6 @@
             else
             {
                 cln.Language = (int)LanguageID.English; // Default fallback
->>>>>>> 1d62b34b
             }
 
             ClearOTTrash(cln, tradeDetails);
