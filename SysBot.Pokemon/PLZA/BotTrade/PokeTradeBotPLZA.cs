--- conflicted
+++ resolved
@@ -792,34 +792,6 @@
             // No need to prepare here - just send notification
             if (currentTradeIndex > 0)
             {
-<<<<<<< HEAD
-                poke.SendNotification(this, $"Trade {completedTrades} completed! **DO NOT OFFER YET** - Preparing your next Pokémon ({completedTrades + 1}/{totalBatchTrades})...");
-
-                // Wait for trade animation to fully complete
-                await Task.Delay(5_000, token).ConfigureAwait(false);
-
-                // Prepare the next Pokemon with AutoOT if needed
-                if (toSend.Species != 0)
-                {
-                    if (Hub.Config.Legality.UseTradePartnerInfo && !poke.IgnoreAutoOT && PokeBot.CanUseAutoOT(poke) && cachedTradePartnerInfo != null)
-                    {
-                        toSend = await ApplyAutoOT(toSend, cachedTradePartnerInfo, sav, token);
-                        tradesToProcess[currentTradeIndex] = toSend; // Update the list
-                    }
-                    else
-                    {
-                        // AutoOT not applied, inject directly
-                        boxOffset = await GetBoxStartOffset(token).ConfigureAwait(false);
-                        await SetBoxPokemonAbsolute(boxOffset, toSend, token, sav).ConfigureAwait(false);
-                    }
-                }
-
-                // Give game time to refresh trade offer display with injected Pokemon
-                await Task.Delay(3_000, token).ConfigureAwait(false);
-
-                // NOW tell the user they can offer
-=======
->>>>>>> cbc0c0fe
                 poke.SendNotification(this, $"**Ready!** You can now offer your Pokémon for trade {currentTradeIndex + 1}/{totalBatchTrades}.");
                 await Task.Delay(2_000, token).ConfigureAwait(false);
             }
@@ -1064,7 +1036,7 @@
 
                 if (nextToSend.Species != 0)
                 {
-                    if (Hub.Config.Legality.UseTradePartnerInfo && !poke.IgnoreAutoOT && cachedTradePartnerInfo != null)
+                    if (Hub.Config.Legality.UseTradePartnerInfo && !poke.IgnoreAutoOT && PokeBot.CanUseAutoOT(poke) && cachedTradePartnerInfo != null)
                     {
                         nextToSend = await ApplyAutoOT(nextToSend, cachedTradePartnerInfo, sav, token);
                         tradesToProcess[nextTradeIndex] = nextToSend; // Update the list
