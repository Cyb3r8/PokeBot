using PKHeX.Core;
using PKHeX.Core.Searching;
using SysBot.Base;
using SysBot.Base.Util;
using System;
using System.IO;
using System.Net.Sockets;
using System.Threading;
using System.Threading.Tasks;
using static SysBot.Base.SwitchButton;
using static SysBot.Pokemon.PokeDataOffsetsPLZA;
using static SysBot.Pokemon.TradeHub.SpecialRequests;

namespace SysBot.Pokemon;

// ReSharper disable once ClassWithVirtualMembersNeverInherited.Global
public class PokeTradeBotPLZA(PokeTradeHub<PA9> Hub, PokeBotState Config) : PokeRoutineExecutor9PLZA(Config), ICountBot, ITradeBot
{
    public readonly TradeAbuseSettings AbuseSettings = Hub.Config.TradeAbuse;

    /// <summary>
    /// Folder to dump received trade data to.
    /// </summary>
    /// <remarks>If null, will skip dumping.</remarks>
    private readonly FolderSettings DumpSetting = Hub.Config.Folder;

    private readonly TradeSettings TradeSettings = Hub.Config.Trade;

    private uint DisplaySID;
    private uint DisplayTID;

    private string OT = string.Empty;
    private bool StartFromOverworld = true;
    private ulong? _cachedBoxOffset;
    private ulong TradePartnerStatusOffset;
    private bool _wasConnectedToPartner = false;

    public event EventHandler<Exception>? ConnectionError;

    public event EventHandler? ConnectionSuccess;

    public ICountSettings Counts => TradeSettings;

    /// <summary>
    /// Tracks failed synchronized starts to attempt to re-sync.
    /// </summary>
    public int FailedBarrier { get; private set; }

    /// <summary>
    /// Synchronized start for multiple bots.
    /// </summary>
    public bool ShouldWaitAtBarrier { get; private set; }

    #region Lifecycle & Main Loop

    public override Task HardStop()
    {
        UpdateBarrier(false);
        return CleanExit(CancellationToken.None);
    }

    public override async Task MainLoop(CancellationToken token)
    {
        try
        {
            // Ensure cache is clean on startup
            _cachedBoxOffset = null;
            _wasConnectedToPartner = false;

            Hub.Queues.Info.CleanStuckTrades();
            await InitializeHardware(Hub.Config.Trade, token).ConfigureAwait(false);

            Log("Connecting to console...");
            var sav = await IdentifyTrainer(token).ConfigureAwait(false);
            OT = sav.OT;
            DisplaySID = sav.DisplaySID;
            DisplayTID = sav.DisplayTID;
            RecentTrainerCache.SetRecentTrainer(sav);
            OnConnectionSuccess();

            StartFromOverworld = true;

            Log("Initializing bot...");
            if (!await CheckIfOnOverworld(token).ConfigureAwait(false))
            {
                if (!await RecoverToOverworld(token).ConfigureAwait(false))
                {
                    Log("Restarting game...");
                    await RestartGamePLZA(token).ConfigureAwait(false);
                    await Task.Delay(5_000, token).ConfigureAwait(false);

                    if (!await CheckIfOnOverworld(token).ConfigureAwait(false))
                    {
                        Log("Failed to start. Please restart the bot.");
                        throw new Exception("Unable to reach overworld. Bot cannot start trading.");
                    }
                }
            }

            Log("Bot ready. Waiting for trades...");
            await InnerLoop(sav, token).ConfigureAwait(false);
        }
        catch (Exception e)
        {
            OnConnectionError(e);
            throw;
        }

        Log($"Ending {nameof(PokeTradeBotPLZA)} loop.");
        await HardStop().ConfigureAwait(false);
    }

    public override async Task RebootAndStop(CancellationToken t)
    {
        Hub.Queues.Info.CleanStuckTrades();
        await Task.Delay(2_000, t).ConfigureAwait(false);
        await ReOpenGame(Hub.Config, t).ConfigureAwait(false);
        _cachedBoxOffset = null; // Invalidate box offset cache after reboot
        await HardStop().ConfigureAwait(false);
        await Task.Delay(2_000, t).ConfigureAwait(false);
        if (!t.IsCancellationRequested)
        {
            Log("Restarting the main loop.");
            await MainLoop(t).ConfigureAwait(false);
        }
    }

    #endregion

    #region Enums

    protected enum TradePartnerWaitResult
    {
        Success,
        Timeout,
        KickedToMenu
    }

    protected enum LinkCodeEntryResult
    {
        Success,
        VerificationFailedMismatch
    }

    #endregion

    #region Trade Queue Management

    protected virtual (PokeTradeDetail<PA9>? detail, uint priority) GetTradeData(PokeRoutineType type)
    {
        string botName = Connection.Name;

        // First check the specific type's queue
        if (Hub.Queues.TryDequeue(type, out var detail, out var priority, botName))
        {
            return (detail, priority);
        }

        // If we're doing FlexTrade, also check the Batch queue
        if (type == PokeRoutineType.FlexTrade)
        {
            if (Hub.Queues.TryDequeue(PokeRoutineType.Batch, out detail, out priority, botName))
            {
                return (detail, priority);
            }
        }

        if (Hub.Queues.TryDequeueLedy(out detail))
        {
            return (detail, PokeTradePriorities.TierFree);
        }
        return (null, PokeTradePriorities.TierFree);
    }

    #endregion

    #region Trade Partner Detection

    // Upon connecting, their Nintendo ID will instantly update.
    protected virtual async Task<TradePartnerWaitResult> WaitForTradePartner(CancellationToken token)
    {
        Log("Waiting for trainer...");

        // Initial delay to let the game populate NID pointer in memory
        await Task.Delay(3_000, token).ConfigureAwait(false);

        int maxWaitMs = Hub.Config.Trade.TradeConfiguration.TradeWaitTime * 1_000;
        int elapsed = 3_000; // Already waited 3 seconds above

        while (elapsed < maxWaitMs)
        {
            // Safety check: verify we're still in a valid state (not kicked to menu/overworld)
            var gameState = await GetGameState(token).ConfigureAwait(false);
            if (gameState != 0x01 && gameState != 0x02)
            {
                Log("Connection interrupted. Restarting...");
                return TradePartnerWaitResult.KickedToMenu;
            }

            // Additional safety check every 10 seconds: verify link code is still valid
            if (elapsed % 10_000 < 500)
            {
                var currentCode = await GetCurrentLinkCode(token).ConfigureAwait(false);
                if (currentCode == 0)
                {
                    Log("Connection error. Restarting...");
                    return TradePartnerWaitResult.KickedToMenu;
                }
            }

            // Check if we've entered the trade box - this confirms a partner is connected
            if (await IsOnMenu(MenuState.InBox, token).ConfigureAwait(false))
            {
                Log("Trade partner detected!");
                _wasConnectedToPartner = false; // Reset flag when successfully back to overworld

                // Set the offset for trade partner status monitoring (used in clone mode)
                var (valid, statusOffset) = await ValidatePointerAll(Offsets.TradePartnerStatusPointer, token).ConfigureAwait(false);
                if (valid)
                    TradePartnerStatusOffset = statusOffset;

                return TradePartnerWaitResult.Success;
            }

            await Task.Delay(500, token).ConfigureAwait(false);
            elapsed += 500;
        }

        Log("Timed out waiting for trade partner.");
        return TradePartnerWaitResult.Timeout;
    }

    #endregion

    #region AutoOT Features

    private static void ApplyTrainerInfo(PA9 pokemon, TradePartnerStatusPLZA partner)
    {
        pokemon.OriginalTrainerGender = (byte)partner.Gender;
        pokemon.TrainerTID7 = (uint)Math.Abs(partner.DisplayTID);
        pokemon.TrainerSID7 = (uint)Math.Abs(partner.DisplaySID);
        pokemon.OriginalTrainerName = partner.OT;
    }

    private async Task<PA9> ApplyAutoOT(PA9 toSend, TradePartnerStatusPLZA tradePartner, SAV9ZA sav, CancellationToken token)
    {
        // Sanity check: if trade partner OT is empty, skip AutoOT
        if (string.IsNullOrWhiteSpace(tradePartner.OT))
        {
            return toSend;
        }

        if (toSend.Version == GameVersion.GO)
        {
            var goClone = toSend.Clone();
            goClone.OriginalTrainerName = tradePartner.OT;

            ClearOTTrash(goClone, tradePartner);

            if (!toSend.ChecksumValid)
                goClone.RefreshChecksum();

            var boxOffset = await GetBoxStartOffset(token).ConfigureAwait(false);
            await SetBoxPokemonAbsolute(boxOffset, goClone, token, sav).ConfigureAwait(false);
            return goClone;
        }

        if (toSend is IHomeTrack pk && pk.HasTracker)
        {
            return toSend;
        }

        if (toSend.Generation != toSend.Format)
        {
            return toSend;
        }

        bool isMysteryGift = toSend.FatefulEncounter;
        var cln = toSend.Clone();

        // Apply trainer info (OT, TID, SID, Gender)
        ApplyTrainerInfo(cln, tradePartner);

        if (!isMysteryGift)
        {
            // Validate language ID - if invalid, default to English (2)
            int language = tradePartner.Language;
            if (language < 1 || language > 12) // Valid language IDs are 1-12
                language = 2; // English
            cln.Language = language;
        }

        ClearOTTrash(cln, tradePartner);

        // Hard-code version to ZA since PLZA only has one game version
        cln.Version = GameVersion.ZA;

        // Set nickname to species name in the Pokemon's language using PKHeX's method
        // This properly handles generation-specific formatting and language-specific names
        if (!toSend.IsNicknamed)
            cln.ClearNickname();

        // Clear handler info - make it look like trade partner is OT and never traded it
        cln.CurrentHandler = 0; // 0 = OT is current handler

        if (toSend.IsShiny)
            cln.PID = (uint)((cln.TID16 ^ cln.SID16 ^ (cln.PID & 0xFFFF) ^ toSend.ShinyXor) << 16) | (cln.PID & 0xFFFF);

        cln.RefreshChecksum();

        var tradeSV = new LegalityAnalysis(cln);

        if (tradeSV.Valid)
        {
            // Don't pass sav - we've already set handler info and don't want UpdateHandler to overwrite it
            var boxOffset = await GetBoxStartOffset(token).ConfigureAwait(false);
            await SetBoxPokemonAbsolute(boxOffset, cln, token, null).ConfigureAwait(false);
            return cln;
        }
        else
        {
            if (toSend.Species != 0)
            {
                var boxOffset = await GetBoxStartOffset(token).ConfigureAwait(false);
                await SetBoxPokemonAbsolute(boxOffset, toSend, token, sav).ConfigureAwait(false);
            }
            return toSend;
        }
    }

    private static void ClearOTTrash(PA9 pokemon, TradePartnerStatusPLZA tradePartner)
    {
        Span<byte> trash = pokemon.OriginalTrainerTrash;
        trash.Clear();
        string name = tradePartner.OT;
        int maxLength = trash.Length / 2;
        int actualLength = Math.Min(name.Length, maxLength);
        for (int i = 0; i < actualLength; i++)
        {
            char value = name[i];
            trash[i * 2] = (byte)value;
            trash[(i * 2) + 1] = (byte)(value >> 8);
        }
        if (actualLength < maxLength)
        {
            trash[actualLength * 2] = 0x00;
            trash[(actualLength * 2) + 1] = 0x00;
        }
    }

    #endregion

    #region Trade Confirmation

    private async Task<PokeTradeResult> ConfirmAndStartTrading(PokeTradeDetail<PA9> detail, uint checksumBeforeTrade, CancellationToken token)
    {
        await Click(A, 3_000, token).ConfigureAwait(false);

        var boxOffset = await GetBoxStartOffset(token).ConfigureAwait(false);
        bool b1s1Changed = false;
        bool warningSent = false;
        int maxTime = Hub.Config.Trade.TradeConfiguration.MaxTradeConfirmTime;

        for (int i = 0; i < maxTime; i++)
        {
            await Click(A, 1_000, token).ConfigureAwait(false);

            // Send warning 10 seconds before timeout
            if (!warningSent && i == maxTime - 10 && maxTime >= 10)
            {
                detail.SendNotification(this, "Hey! Pick a Pokemon to trade or I am leaving!");
                warningSent = true;
            }

            // Check if we're still in trade box (partner disconnected if not in InBox menu state)
            if (!await IsOnMenu(MenuState.InBox, token).ConfigureAwait(false))
            {
                Log("No longer in trade box - partner declined and exited during offering stage.");
                detail.SendNotification(this, "Trade partner declined or disconnected.");
                return PokeTradeResult.NoTrainerFound;
            }

            if (!b1s1Changed)
            {
                var currentPokemon = await ReadPokemon(boxOffset, BoxFormatSlotSize, token).ConfigureAwait(false);
                var currentChecksum = currentPokemon.Checksum;

                if (currentChecksum != checksumBeforeTrade)
                    b1s1Changed = true;
            }

            if (b1s1Changed)
            {
                var currentGameState = await GetGameState(token).ConfigureAwait(false);
                if (currentGameState == 0x02)
                {
                    Log("Trade started! Waiting for completion...");
                    return PokeTradeResult.Success;
                }
            }
        }

        if (!b1s1Changed)
        {
            var finalPokemon = await ReadPokemon(boxOffset, BoxFormatSlotSize, token).ConfigureAwait(false);
            var finalChecksum = finalPokemon.Checksum;

            if (finalChecksum != checksumBeforeTrade)
                b1s1Changed = true;
        }

        if (b1s1Changed)
        {
            // B1S1 changed means BOTH players confirmed the trade
            // Give additional time for the game state to transition to trade animation (0x02)
            // This prevents disconnecting during an active trade that's about to start
            Log("Trade confirmed by both players. Waiting for trade animation to start...");

            int additionalWaitSeconds = 15; // Give 15 extra seconds for animation to start
            for (int i = 0; i < additionalWaitSeconds; i++)
            {
                var currentGameState = await GetGameState(token).ConfigureAwait(false);
                if (currentGameState == 0x02)
                {
                    Log("Trade started! Waiting for completion...");
                    return PokeTradeResult.Success;
                }

                // Check if we're still in trade box (partner disconnected if not in InBox menu state)
                if (!await IsOnMenu(MenuState.InBox, token).ConfigureAwait(false))
                {
                    Log("No longer in trade box - partner disconnected after confirmation but before animation.");
                    detail.SendNotification(this, "Trade partner disconnected.");
                    return PokeTradeResult.NoTrainerFound;
                }

                await Task.Delay(1_000, token).ConfigureAwait(false);
            }

            // If we still haven't entered trade animation after 15 seconds, something is wrong
            Log("Trade was confirmed but animation never started. Possible connection issue.");
        }

        return PokeTradeResult.TrainerTooSlow;
    }

    #endregion

    #region Online Connection & Portal

    private async Task<bool> ConnectAndEnterPortal(CancellationToken token)
    {
        if (!await CheckIfOnOverworld(token).ConfigureAwait(false))
            await RecoverToOverworld(token).ConfigureAwait(false);

        await Click(X, 3_000, token).ConfigureAwait(false); // Load Menu

        await Click(DUP, 1_000, token).ConfigureAwait(false);
        await Click(A, 2_000, token).ConfigureAwait(false);
        await Click(DRIGHT, 1_000, token).ConfigureAwait(false);
        await Click(DRIGHT, 1_000, token).ConfigureAwait(false);
        await Click(A, 1_000, token).ConfigureAwait(false);
        await Click(DRIGHT, 1_000, token).ConfigureAwait(false);

        bool wasAlreadyConnected = await CheckIfConnectedOnline(token).ConfigureAwait(false);

        if (wasAlreadyConnected)
        {
            await Click(A, 1_000, token).ConfigureAwait(false);
            await Click(A, 1_000, token).ConfigureAwait(false);
            await Task.Delay(1_000, token).ConfigureAwait(false);
        }
        else
        {
            await Click(A, 1_000, token).ConfigureAwait(false);

            int attempts = 0;
            while (!await CheckIfConnectedOnline(token).ConfigureAwait(false))
            {
                await Task.Delay(1_000, token).ConfigureAwait(false);
                if (++attempts > 30)
                {
                    Log("Failed to connect online.");
                    return false;
                }
            }
            await Task.Delay(8_000 + Hub.Config.Timings.ExtraTimeConnectOnline, token).ConfigureAwait(false);
            Log("Connected online.");

            await Click(A, 1_000, token).ConfigureAwait(false);
            await Click(A, 1_000, token).ConfigureAwait(false);
            await Task.Delay(3_000, token).ConfigureAwait(false);
        }

        return true;
    }

    #endregion

    #region Trade Queue Processing

    private async Task DoNothing(CancellationToken token)
    {
        Log("Waiting for trade requests...");
        while (!token.IsCancellationRequested && Config.NextRoutineType == PokeRoutineType.Idle)
            await Task.Delay(1_000, token).ConfigureAwait(false);
    }

    private async Task DoTrades(SAV9ZA sav, CancellationToken token)
    {
        var type = Config.CurrentRoutineType;
        int waitCounter = 0;
        while (!token.IsCancellationRequested && Config.NextRoutineType == type)
        {
            var (detail, priority) = GetTradeData(type);
            if (detail is null)
            {
                await WaitForQueueStep(waitCounter++, token).ConfigureAwait(false);
                continue;
            }
            waitCounter = 0;

            detail.IsProcessing = true;
            Log($"Processing trade request...");
            Hub.Config.Stream.StartTrade(this, detail, Hub);
            Hub.Queues.StartTrade(this, detail);

            await PerformTrade(sav, detail, type, priority, token).ConfigureAwait(false);
        }
    }

    #endregion

    #region Navigation and Recovery

    private async Task DisconnectFromTrade(CancellationToken token)
    {
        Log("Disconnecting from trade...");
        await Click(B, 0_500, token).ConfigureAwait(false);
        await Click(B, 0_500, token).ConfigureAwait(false);
        await Click(B, 0_500, token).ConfigureAwait(false);
        await Click(A, 1_000, token).ConfigureAwait(false);
    }

    private async Task ExitTradeToOverworld(bool unexpected, CancellationToken token)
    {
        if (unexpected)
            Log("Unexpected behavior, recovering to overworld.");

        Log("Exiting trade to overworld...");

        // CRITICAL: Wait for GameState to return to 0x01 before attempting to exit
        // This ensures the trade animation is completely finished
        int gameStateWaitTime = 10; // Wait up to 10 seconds for animation to complete
        int gameStateElapsed = 0;
        bool animationComplete = false;

        while (gameStateElapsed < gameStateWaitTime)
        {
            var currentState = await GetGameState(token).ConfigureAwait(false);
            if (currentState == 0x01)
            {
                animationComplete = true;
                break;
            }
            await Task.Delay(1_000, token).ConfigureAwait(false);
            gameStateElapsed++;
        }

        if (!animationComplete)
        {
            Log("Trade animation did not complete. Attempting exit anyway...");
        }

        // Wait 3 seconds after animation completes before attempting to disconnect
        await Task.Delay(3_000, token).ConfigureAwait(false);

        // Check if we're already at overworld
        if (await CheckIfOnOverworld(token).ConfigureAwait(false))
        {
            StartFromOverworld = true;
            _wasConnectedToPartner = false; // Reset flag when successfully back to overworld
            return;
        }

        // Use MenuState to determine whether to disconnect or navigate back
        int timeoutSeconds = 30;
        int elapsedExit = 0;

        while (elapsedExit < timeoutSeconds)
        {
            var menuState = await GetMenuState(token).ConfigureAwait(false);

            // Check if we've reached overworld
            if (menuState == MenuState.Overworld)
            {
                Log("Returned to overworld.");
                StartFromOverworld = true;
                _wasConnectedToPartner = false; // Reset flag when successfully back to overworld
                return;
            }

            if (menuState == MenuState.InBox)
            {
                // Still in trade box with partner connected - press B+A to disconnect
                await Click(B, 1_000, token).ConfigureAwait(false);
                await Click(A, 1_000, token).ConfigureAwait(false);
            }
            else
            {
                // Partner disconnected (LinkTrade, LinkPlay, XMenu) - just press B
                await Click(B, 1_000, token).ConfigureAwait(false);
            }

            elapsedExit++;
        }

        // Failed to exit properly - restart the game
        Log("Failed to exit trade after 30 seconds. Restarting game...");
        await RestartGamePLZA(token).ConfigureAwait(false);
        StartFromOverworld = true;
    }

    #endregion

    #region Game State & Data Access

    private async Task<TradePartnerStatusPLZA> GetTradePartnerFullInfo(CancellationToken token)
    {
        var baseAddr = await SwitchConnection.PointerAll(Offsets.LinkTradePartnerDataPointer, token).ConfigureAwait(false);
        var nidAddr = baseAddr + TradePartnerNIDShift;
        var tidAddr = baseAddr + TradePartnerTIDShift;

        // Read chunk starting from NID location - includes NID, TID at +0x44, and OT at +0x4C
        var chunk = await SwitchConnection.ReadBytesAbsoluteAsync(nidAddr, 0x69, token).ConfigureAwait(false);
        var nid = BitConverter.ToUInt64(chunk.AsSpan(0, 8));
        var dataIsLoaded = chunk[0x68] != 0;

        var trader_info = new TradePartnerStatusPLZA();

        if (dataIsLoaded)
        {
            var tid = chunk.AsSpan(0x44, 4).ToArray();
            var ot = chunk.AsSpan(0x4C, TradePartnerPLZA.MaxByteLengthStringObject).ToArray();
            tid.CopyTo(trader_info.Data, 0x00);
            ot.CopyTo(trader_info.Data, 0x08);

            // Read gender and language from TID location offset
            var genderLang = await SwitchConnection.ReadBytesAbsoluteAsync(tidAddr, 0x08, token).ConfigureAwait(false);
            trader_info.Data[0x04] = genderLang[0x04]; // Gender at TID base + 0x04
            trader_info.Data[0x05] = genderLang[0x05]; // Language at TID base + 0x05
        }
        else
        {
            // Data not at primary location, use fallback
            var fallbackTidAddr = tidAddr + FallBackTradePartnerDataShift;
            var fallbackChunk = await SwitchConnection.ReadBytesAbsoluteAsync(fallbackTidAddr, 34, token).ConfigureAwait(false);

            var tid = fallbackChunk.AsSpan(0, 4).ToArray();
            var ot = fallbackChunk.AsSpan(0x08, TradePartnerPLZA.MaxByteLengthStringObject).ToArray();
            tid.CopyTo(trader_info.Data, 0x00);
            ot.CopyTo(trader_info.Data, 0x08);

            // Read gender and language from fallback TID location
            var genderLang = await SwitchConnection.ReadBytesAbsoluteAsync(fallbackTidAddr, 0x08, token).ConfigureAwait(false);
            trader_info.Data[0x04] = genderLang[0x04]; // Gender at fallback TID + 0x04
            trader_info.Data[0x05] = genderLang[0x05]; // Language at fallback TID + 0x05
        }

        return trader_info;
    }

    private async Task<ulong> GetBoxStartOffset(CancellationToken token)
    {
        if (_cachedBoxOffset.HasValue)
            return _cachedBoxOffset.Value;

        // Get Box 1 Slot 1 address
        var finalOffset = await ResolvePointer(Offsets.BoxStartPokemonPointer, token).ConfigureAwait(false);
        _cachedBoxOffset = finalOffset;
        return finalOffset;
    }

    private async Task<bool> CheckIfOnOverworld(CancellationToken token)
    {
        return await IsOnMenu(MenuState.Overworld, token).ConfigureAwait(false);
    }

    private async Task<bool> CheckIfConnectedOnline(CancellationToken token)
    {
        var offset = await SwitchConnection.PointerAll(Offsets.IsConnectedPointer, token).ConfigureAwait(false);
        return await IsConnectedOnline(offset, token).ConfigureAwait(false);
    }

    private async Task<byte> GetGameState(CancellationToken token)
    {
        var offset = await SwitchConnection.PointerAll(Offsets.GameStatePointer, token).ConfigureAwait(false);
        var data = await SwitchConnection.ReadBytesAbsoluteAsync(offset, 1, token).ConfigureAwait(false);
        return data[0];
    }

    private async Task<int> GetCurrentLinkCode(CancellationToken token)
    {
        var offset = await SwitchConnection.PointerAll(Offsets.LinkCodeTradePointer, token).ConfigureAwait(false);
        var data = await SwitchConnection.ReadBytesAbsoluteAsync(offset, 4, token).ConfigureAwait(false);
        return BitConverter.ToInt32(data, 0);
    }

    #endregion

    #region Trade Result Handling

    private void HandleAbortedTrade(PokeTradeDetail<PA9> detail, PokeRoutineType type, uint priority, PokeTradeResult result)
    {
        // Skip processing if we've already handled the notification (e.g., NoTrainerFound)
        if (result == PokeTradeResult.NoTrainerFound)
            return;

        detail.IsProcessing = false;
        if (result.ShouldAttemptRetry() && detail.Type != PokeTradeType.Random && !detail.IsRetry)
        {
            detail.IsRetry = true;
            Hub.Queues.Enqueue(type, detail, Math.Min(priority, PokeTradePriorities.Tier2));
            detail.SendNotification(this, "Oops! Something happened. I'll requeue you for another attempt.");
        }
        else
        {
            detail.SendNotification(this, $"Oops! Something happened. Canceling the trade: {result}.");
            detail.TradeCanceled(this, result);
        }
    }

    private async Task InnerLoop(SAV9ZA sav, CancellationToken token)
    {
        while (!token.IsCancellationRequested)
        {
            Config.IterateNextRoutine();
            var task = Config.CurrentRoutineType switch
            {
                PokeRoutineType.Idle => DoNothing(token),
                _ => DoTrades(sav, token),
            };
            try
            {
                await task.ConfigureAwait(false);
            }
            catch (SocketException e)
            {
                if (e.StackTrace != null)
                    Connection.LogError(e.StackTrace);
                var attempts = Hub.Config.Timings.ReconnectAttempts;
                var delay = Hub.Config.Timings.ExtraReconnectDelay;
                var protocol = Config.Connection.Protocol;
                if (!await TryReconnect(attempts, delay, protocol, token).ConfigureAwait(false))
                    return;

                // Invalidate cached pointers after reconnection - game state may have changed
                _cachedBoxOffset = null;
                Log("Reconnected - cached pointers invalidated.");
            }
        }
    }

    #endregion

    #region Events

    private void OnConnectionError(Exception ex)
    {
        ConnectionError?.Invoke(this, ex);
    }

    private void OnConnectionSuccess()
    {
        ConnectionSuccess?.Invoke(this, EventArgs.Empty);
    }

    #endregion

    #region Specialized Trade Types

    private async Task<PokeTradeResult> PerformBatchTrade(SAV9ZA sav, PokeTradeDetail<PA9> poke, CancellationToken token)
    {
        int completedTrades = 0;
        var startingDetail = poke;
        var originalTrainerID = startingDetail.Trainer.ID;

        var tradesToProcess = poke.BatchTrades ?? [poke.TradeData];
        var totalBatchTrades = tradesToProcess.Count;

        // Cache trade partner info after first successful connection
        TradePartnerStatusPLZA? cachedTradePartnerInfo = null;

        void SendCollectedPokemonAndCleanup()
        {
            var allReceived = BatchTracker.GetReceivedPokemon(originalTrainerID);
            if (allReceived.Count > 0)
            {
                poke.SendNotification(this, $"Sending you the {allReceived.Count} Pokémon you traded to me before the interruption.");

                Log($"Returning {allReceived.Count} Pokémon to trainer {originalTrainerID}.");

                // Send each Pokemon directly instead of calling TradeFinished
                for (int j = 0; j < allReceived.Count; j++)
                {
                    var pokemon = allReceived[j];
                    var speciesName = SpeciesName.GetSpeciesName(pokemon.Species, 2);
                    Log($"Returning: {speciesName}");

                    // Send the Pokemon directly to the notifier
                    poke.SendNotification(this, pokemon, $"Pokémon you traded to me: {speciesName}");
                    Thread.Sleep(500);
                }
            }
            else
            {
                Log($"No Pokémon found to return for trainer {originalTrainerID}.");
            }

            BatchTracker.ClearReceivedPokemon(originalTrainerID);
            BatchTracker.ReleaseBatch(originalTrainerID, startingDetail.UniqueTradeID);
            poke.IsProcessing = false;
            Hub.Queues.Info.Remove(new TradeEntry<PA9>(poke, originalTrainerID, PokeRoutineType.Batch, poke.Trainer.TrainerName, poke.UniqueTradeID));
        }

        for (int i = 0; i < totalBatchTrades; i++)
        {
            var currentTradeIndex = i;
            var toSend = tradesToProcess[currentTradeIndex];
            ulong boxOffset;

            poke.TradeData = toSend;
            poke.Notifier.UpdateBatchProgress(currentTradeIndex + 1, toSend, poke.UniqueTradeID);

            // Note: For currentTradeIndex > 0, the next Pokemon is injected DURING the trade animation
            // (see lines ~1009-1033 where GameState = 0x02 is detected)
            // This saves 5-8 seconds per trade compared to waiting for animation to complete first

            // For first trade only - search for partner
            if (currentTradeIndex == 0)
            {
                await Click(A, 0_500, token).ConfigureAwait(false);
                await Click(A, 0_500, token).ConfigureAwait(false);

                WaitAtBarrierIfApplicable(token);
                await Click(A, 1_000, token).ConfigureAwait(false);

                poke.TradeSearching(this);
                var partnerWaitResult = await WaitForTradePartner(token).ConfigureAwait(false);

                if (token.IsCancellationRequested)
                {
                    StartFromOverworld = true;
                    await ExitTradeToOverworld(false, token).ConfigureAwait(false);
                    poke.SendNotification(this, "Canceling the batch trades. The routine has been interrupted.");
                    SendCollectedPokemonAndCleanup();
                    return PokeTradeResult.RoutineCancel;
                }

                if (partnerWaitResult == TradePartnerWaitResult.Timeout)
                {
                    // Partner never showed up - their fault, don't requeue
                    poke.IsProcessing = false;
                    poke.SendNotification(this, "No trading partner found. Canceling the batch trades.");
                    poke.TradeCanceled(this, PokeTradeResult.NoTrainerFound);
                    SendCollectedPokemonAndCleanup();

                    await RecoverToOverworld(token).ConfigureAwait(false);
                    return PokeTradeResult.NoTrainerFound;
                }

                if (partnerWaitResult == TradePartnerWaitResult.KickedToMenu)
                {
                    // Bot got kicked to menu - our fault, trigger requeue
                    Log("Connection error. Retrying...");
                    SendCollectedPokemonAndCleanup();
                    await RecoverToOverworld(token).ConfigureAwait(false);
                    return PokeTradeResult.RecoverStart;
                }

                Hub.Config.Stream.EndEnterCode(this);

                // Wait until we're in the trade box
                Log("Searching for trade partner...");
                int boxCheckAttempts = 0;
                while (!await IsOnMenu(MenuState.InBox, token).ConfigureAwait(false))
                {
                    await Task.Delay(500, token).ConfigureAwait(false);
                    if (++boxCheckAttempts > 30) // 15 seconds max
                    {
                        Log("No trade partner found.");
                        return PokeTradeResult.NoTrainerFound;
                    }
                }

                // Wait for trade UI and partner data to load
                await Task.Delay(2_000, token).ConfigureAwait(false);

                // Now that data has loaded, read partner info
                var tradePartnerFullInfo = await GetTradePartnerFullInfo(token).ConfigureAwait(false);
                cachedTradePartnerInfo = tradePartnerFullInfo; // Cache for subsequent trades
                var tradePartner = new TradePartnerPLZA(tradePartnerFullInfo);

                var trainerNID = await GetTradePartnerNID(token).ConfigureAwait(false);

                Log($"[TradePartner] OT: {tradePartner.TrainerName}, TID: {tradePartner.TID7}, SID: {tradePartner.SID7}, Gender: {tradePartnerFullInfo.Gender}, Language: {tradePartnerFullInfo.Language}, NID: {trainerNID}");

                RecordUtil<PokeTradeBotPLZA>.Record($"Initiating\t{trainerNID:X16}\t{tradePartner.TrainerName}\t{poke.Trainer.TrainerName}\t{poke.Trainer.ID}\t{poke.ID}\t{toSend.EncryptionConstant:X8}");

                poke.SendNotification(this, $"Found trade partner: {tradePartner.TrainerName}. **TID**: {tradePartner.TID7} **SID**: {tradePartner.SID7}");

                var tradeCodeStorage = new TradeCodeStorage();
                var existingTradeDetails = tradeCodeStorage.GetTradeDetails(poke.Trainer.ID);

                bool shouldUpdateOT = existingTradeDetails?.OT != tradePartner.TrainerName;
                bool shouldUpdateTID = existingTradeDetails?.TID != int.Parse(tradePartner.TID7);
                bool shouldUpdateSID = existingTradeDetails?.SID != int.Parse(tradePartner.SID7);

                if (shouldUpdateOT || shouldUpdateTID || shouldUpdateSID)
                {
                    string? ot = shouldUpdateOT ? tradePartner.TrainerName : existingTradeDetails?.OT;
                    int? tid = shouldUpdateTID ? int.Parse(tradePartner.TID7) : existingTradeDetails?.TID;
                    int? sid = shouldUpdateSID ? int.Parse(tradePartner.SID7) : existingTradeDetails?.SID;

                    if (ot != null && tid.HasValue && sid.HasValue)
                    {
                        tradeCodeStorage.UpdateTradeDetails(poke.Trainer.ID, ot, tid.Value, sid.Value);
                    }
                }

                var partnerCheck = CheckPartnerReputation(this, poke, trainerNID, tradePartner.TrainerName, AbuseSettings, token);
                if (partnerCheck != PokeTradeResult.Success)
                {
                    poke.SendNotification(this, "Trade partner blocked. Canceling trades.");
                    SendCollectedPokemonAndCleanup();
                    await Click(A, 1_000, token).ConfigureAwait(false);
                    await ExitTradeToOverworld(false, token).ConfigureAwait(false);
                    return partnerCheck;
                }

                poke.SendNotification(this, $"Found trade partner: {tradePartner.TrainerName}. **TID**: {tradePartner.TID7} **SID**: {tradePartner.SID7}");

                // Apply AutoOT for first trade if needed
                if (Hub.Config.Legality.UseTradePartnerInfo && !poke.IgnoreAutoOT && PokeBot.CanUseAutoOT(poke))
                {
                    toSend = await ApplyAutoOT(toSend, tradePartnerFullInfo, sav, token).ConfigureAwait(false);
                    poke.TradeData = toSend;
                    // Give game time to refresh trade offer display with AutoOT Pokemon
                    await Task.Delay(3_000, token).ConfigureAwait(false);
                }
            }

            if (currentTradeIndex == 0)
            {
                poke.SendNotification(this, $"Please offer your Pokémon for trade 1/{totalBatchTrades}.");
            }

            // Get the offset of the Pokémon the trainer is offering
            var offsetOffered = await GetBoxStartOffset(token).ConfigureAwait(false);

            // Read the Pokémon from that offset
            var offered = await ReadPokemon(offsetOffered, BoxFormatSlotSize, token).ConfigureAwait(false);

            var offsetBeforeBatch = await GetBoxStartOffset(token).ConfigureAwait(false);
            var pokemonBeforeBatchTrade = await ReadPokemon(offsetBeforeBatch, BoxFormatSlotSize, token).ConfigureAwait(false);
            var checksumBeforeBatchTrade = pokemonBeforeBatchTrade.Checksum;

<<<<<<< HEAD
            if (Hub.Config.Trade.TradeConfiguration.DisallowTradeEvolve && TradeEvolutions.WillTradeEvolve(offered.Species, offered.Form, offered.HeldItem, toSend.Species))
            {
                Log("Trade cancelled because trainer offered a Pokémon that would evolve upon trade.");
=======
            // Read the partner's offered Pokemon BEFORE we start pressing A to confirm
            var offeredBatch = await ReadUntilPresentPointer(Offsets.LinkTradePartnerPokemonPointer, 3_000, 0_500, BoxFormatSlotSize, token).ConfigureAwait(false);
            if (offeredBatch == null || offeredBatch.Species == 0 || !offeredBatch.ChecksumValid)
            {
                Log($"Trade {currentTradeIndex + 1} ended because trainer offer was rescinded too quickly.");
                poke.SendNotification(this, $"Trade partner didn't offer a valid Pokémon for trade {currentTradeIndex + 1}. Canceling remaining trades.");
                SendCollectedPokemonAndCleanup();
                await DisconnectFromTrade(token).ConfigureAwait(false);
                await ExitTradeToOverworld(false, token).ConfigureAwait(false);
                return PokeTradeResult.TrainerOfferCanceledQuick;
            }

            // Check if the offered Pokemon will evolve upon trade BEFORE confirming
            if (Hub.Config.Trade.TradeConfiguration.DisallowTradeEvolve && TradeEvolutions.WillTradeEvolve(offeredBatch.Species, offeredBatch.Form, offeredBatch.HeldItem, toSend.Species))
            {
                Log($"Trade {currentTradeIndex + 1} cancelled because trainer offered a Pokémon that would evolve upon trade.");
                poke.SendNotification(this, $"Trade cancelled for trade {currentTradeIndex + 1}. You cannot trade a Pokémon that will evolve. To prevent this, either give your Pokémon an Everstone to hold, or trade a different Pokémon.");
                SendCollectedPokemonAndCleanup();
                await DisconnectFromTrade(token).ConfigureAwait(false);
>>>>>>> eb874971
                await ExitTradeToOverworld(false, token).ConfigureAwait(false);
                return PokeTradeResult.TradeEvolveNotAllowed;
            }

            Log($"Confirming trade {currentTradeIndex + 1}/{totalBatchTrades}.");
            var tradeResult = await ConfirmAndStartTrading(poke, checksumBeforeBatchTrade, token).ConfigureAwait(false);
            if (tradeResult != PokeTradeResult.Success)
            {
                poke.SendNotification(this, $"Trade failed for trade {currentTradeIndex + 1}/{totalBatchTrades}. Canceling remaining trades.");
                SendCollectedPokemonAndCleanup();
                if (tradeResult == PokeTradeResult.TrainerTooSlow)
                {
                    await DisconnectFromTrade(token).ConfigureAwait(false);
                }
                await ExitTradeToOverworld(false, token).ConfigureAwait(false);
                return tradeResult;
            }

            // Wait for trade to complete
            Log($"Confirming trade {currentTradeIndex + 1}/{totalBatchTrades}...");

            int maxBatchWaitSeconds = Hub.Config.Trade.TradeConfiguration.TradeWaitTime;
            int elapsedBatch = 0;
            bool batchTradeAnimationStarted = false;
            bool batchTradeCompleted = false;
            bool batchWarningSent = false;

            // First, wait for GameState to become 0x02 (trade animation in progress)
            while (elapsedBatch < maxBatchWaitSeconds && !batchTradeAnimationStarted)
            {
                await Task.Delay(1_000, token).ConfigureAwait(false);
                elapsedBatch++;

                // Send warning 10 seconds before timeout
                if (!batchWarningSent && elapsedBatch == maxBatchWaitSeconds - 10 && maxBatchWaitSeconds >= 10)
                {
                    poke.SendNotification(this, "Hey! Pick a Pokemon to trade or I am leaving!");
                    batchWarningSent = true;
                }

                var currentState = await GetGameState(token).ConfigureAwait(false);
                if (currentState == 0x02)
                {
                    batchTradeAnimationStarted = true;

                    // B1S1 has changed - immediately read and save the received Pokemon
                    boxOffset = await GetBoxStartOffset(token).ConfigureAwait(false);
                    var receivedPokemon = await ReadPokemon(boxOffset, BoxFormatSlotSize, token).ConfigureAwait(false);
                    Log($"Trade {currentTradeIndex + 1} confirmed - received {(Species)receivedPokemon.Species}");

                    // Immediately inject the next Pokemon if there is one
                    if (currentTradeIndex + 1 < totalBatchTrades)
                    {
                        var nextPokemon = tradesToProcess[currentTradeIndex + 1];

                        // Apply AutoOT if needed
                        if (Hub.Config.Legality.UseTradePartnerInfo && !poke.IgnoreAutoOT && PokeBot.CanUseAutoOT(poke) && cachedTradePartnerInfo != null)
                        {
                            nextPokemon = await ApplyAutoOT(nextPokemon, cachedTradePartnerInfo, sav, token);
                            tradesToProcess[currentTradeIndex + 1] = nextPokemon;
                        }
                        else
                        {
                            // No AutoOT - inject directly
                            await SetBoxPokemonAbsolute(boxOffset, nextPokemon, token, sav).ConfigureAwait(false);
                        }

                        Log($"Next Pokemon ({currentTradeIndex + 2}/{totalBatchTrades}) injected into B1S1 during animation");
                    }
                }
            }

            if (!batchTradeAnimationStarted)
            {
                Log($"Trade {currentTradeIndex + 1}/{totalBatchTrades} was not confirmed.");
                poke.SendNotification(this, $"Trade {currentTradeIndex + 1}/{totalBatchTrades} was not confirmed. Canceling remaining trades.");
                SendCollectedPokemonAndCleanup();
                await DisconnectFromTrade(token).ConfigureAwait(false);
                await ExitTradeToOverworld(false, token).ConfigureAwait(false);
                return PokeTradeResult.TrainerTooSlow;
            }

            // Now wait for GameState to return to 0x01 (trade animation complete)
            while (elapsedBatch < maxBatchWaitSeconds)
            {
                await Task.Delay(1_000, token).ConfigureAwait(false);
                elapsedBatch++;

                var currentState = await GetGameState(token).ConfigureAwait(false);

                if (currentState == 0x01) // Trade animation finished!
                {
                    batchTradeCompleted = true;
                    break;
                }
            }

            if (!batchTradeCompleted)
            {
                Log($"Trade {currentTradeIndex + 1}/{totalBatchTrades} timed out.");
                poke.SendNotification(this, $"Trade {currentTradeIndex + 1}/{totalBatchTrades} timed out. Canceling remaining trades.");
                SendCollectedPokemonAndCleanup();
                await DisconnectFromTrade(token).ConfigureAwait(false);
                await ExitTradeToOverworld(false, token).ConfigureAwait(false);
                return PokeTradeResult.TrainerTooSlow;
            }

            if (token.IsCancellationRequested)
            {
                StartFromOverworld = true;
                poke.SendNotification(this, "Canceling batch trades.");
                SendCollectedPokemonAndCleanup();
                await ExitTradeToOverworld(false, token).ConfigureAwait(false);
                return PokeTradeResult.RoutineCancel;
            }

            // Read received Pokemon immediately after trade completes, before injecting next Pokemon
            boxOffset = await GetBoxStartOffset(token).ConfigureAwait(false);
            var received = await ReadPokemon(boxOffset, BoxFormatSlotSize, token).ConfigureAwait(false);
            var checksumAfterBatchTrade = received.Checksum;

            if (checksumBeforeBatchTrade == checksumAfterBatchTrade)
            {
                Log($"Batch trade {currentTradeIndex + 1}/{totalBatchTrades} was canceled or did not occur.");
                poke.SendNotification(this, $"Trade {currentTradeIndex + 1}/{totalBatchTrades} was canceled. Canceling remaining trades.");
                SendCollectedPokemonAndCleanup();
                await DisconnectFromTrade(token).ConfigureAwait(false);
                await ExitTradeToOverworld(false, token).ConfigureAwait(false);
                return PokeTradeResult.TrainerTooSlow;
            }

            Log($"Trade {currentTradeIndex + 1}/{totalBatchTrades} complete! Received {(Species)received.Species}.");

            // NOW prepare and inject the next Pokemon (after we've read what we received)
            if (currentTradeIndex + 1 < totalBatchTrades)
            {
                Log($"Preparing next Pokémon ({currentTradeIndex + 2}/{totalBatchTrades})...");

                var nextTradeIndex = currentTradeIndex + 1;
                var nextToSend = tradesToProcess[nextTradeIndex];

                if (nextToSend.Species != 0)
                {
                    if (Hub.Config.Legality.UseTradePartnerInfo && !poke.IgnoreAutoOT && PokeBot.CanUseAutoOT(poke) && cachedTradePartnerInfo != null)
                    {
                        nextToSend = await ApplyAutoOT(nextToSend, cachedTradePartnerInfo, sav, token);
                        tradesToProcess[nextTradeIndex] = nextToSend; // Update the list
                    }
                    else
                    {
                        // AutoOT not applied, inject directly
                        var nextBoxOffset = await GetBoxStartOffset(token).ConfigureAwait(false);
                        await SetBoxPokemonAbsolute(nextBoxOffset, nextToSend, token, sav).ConfigureAwait(false);
                    }
                }

                Log($"Next Pokémon prepared and injected!");
            }

            UpdateCountsAndExport(poke, received, toSend);

            // Get the trainer NID and name for logging
            var logTrainerNID = currentTradeIndex == 0 ? await GetTradePartnerNID(token).ConfigureAwait(false) : 0;
            var logPartner = cachedTradePartnerInfo != null ? new TradePartnerPLZA(cachedTradePartnerInfo) : null;
            LogSuccessfulTrades(poke, logTrainerNID, logPartner?.TrainerName ?? "Unknown");

            BatchTracker.AddReceivedPokemon(originalTrainerID, received);
            completedTrades = currentTradeIndex + 1;

            // If there are more trades, notify user to offer next Pokemon (already injected during animation)
            if (completedTrades < totalBatchTrades)
            {
                poke.SendNotification(this, $"Trade {completedTrades}/{totalBatchTrades} complete! **Ready!** Please offer your Pokémon for trade {completedTrades + 1}/{totalBatchTrades}.");
            }

            if (completedTrades == totalBatchTrades)
            {
                // Get all collected Pokemon before cleaning anything up
                var allReceived = BatchTracker.GetReceivedPokemon(originalTrainerID);

                // First send notification that trades are complete
                poke.SendNotification(this, "All batch trades completed! Thank you for trading!");

                // Send back all received Pokemon if ReturnPKMs is enabled
                if (Hub.Config.Discord.ReturnPKMs && allReceived.Count > 0)
                {
                    poke.SendNotification(this, $"Here are the {allReceived.Count} Pokémon you traded to me:");

                    // Send each Pokemon directly instead of calling TradeFinished
                    for (int j = 0; j < allReceived.Count; j++)
                    {
                        var pokemon = allReceived[j];
                        var speciesName = SpeciesName.GetSpeciesName(pokemon.Species, 2);

                        // Send the Pokemon directly to the notifier
                        poke.SendNotification(this, pokemon, $"Pokémon you traded to me: {speciesName}");
                        await Task.Delay(500, token).ConfigureAwait(false);
                    }
                }

                // Now call TradeFinished ONCE for the entire batch with the last received Pokemon
                // This signals that the entire batch trade transaction is complete
                if (allReceived.Count > 0)
                {
                    poke.TradeFinished(this, allReceived[^1]);
                }
                else
                {
                    poke.TradeFinished(this, received);
                }

                // Mark the batch as fully completed and clean up
                Hub.Queues.CompleteTrade(this, startingDetail);
                BatchTracker.ClearReceivedPokemon(originalTrainerID);

                // Exit the trade state
                await ExitTradeToOverworld(false, token).ConfigureAwait(false);
                poke.IsProcessing = false;
                break;
            }

            // Next trade is already prepared - give game a moment to refresh the UI
            if (currentTradeIndex + 1 < totalBatchTrades)
            {
                Log($"Ready for next trade ({currentTradeIndex + 2}/{totalBatchTrades})...");
                await Task.Delay(2_000, token).ConfigureAwait(false);
            }
        }

        // Ensure we exit properly even if the loop breaks unexpectedly
        await ExitTradeToOverworld(false, token).ConfigureAwait(false);
        poke.IsProcessing = false;
        return PokeTradeResult.Success;
    }

    #endregion

    #region Core Trade Logic

    private async Task PerformTrade(SAV9ZA sav, PokeTradeDetail<PA9> detail, PokeRoutineType type, uint priority, CancellationToken token)
    {
        PokeTradeResult result;
        try
        {
            // All trades go through PerformLinkCodeTrade which will handle both regular and batch trades
            result = await PerformLinkCodeTrade(sav, detail, token).ConfigureAwait(false);

            if (result != PokeTradeResult.Success)
            {
                if (detail.Type == PokeTradeType.Batch)
                    await HandleAbortedBatchTrade(detail, type, priority, result, token).ConfigureAwait(false);
                else
                    HandleAbortedTrade(detail, type, priority, result);
            }
        }
        catch (SocketException socket)
        {
            Log(socket.Message);
            result = PokeTradeResult.ExceptionConnection;
            if (detail.Type == PokeTradeType.Batch)
                await HandleAbortedBatchTrade(detail, type, priority, result, token).ConfigureAwait(false);
            else
                HandleAbortedTrade(detail, type, priority, result);
            throw;
        }
        catch (Exception e)
        {
            Log(e.Message);
            result = PokeTradeResult.ExceptionInternal;
            if (detail.Type == PokeTradeType.Batch)
                await HandleAbortedBatchTrade(detail, type, priority, result, token).ConfigureAwait(false);
            else
                HandleAbortedTrade(detail, type, priority, result);
        }
    }

    private async Task<PokeTradeResult> PerformLinkCodeTrade(SAV9ZA sav, PokeTradeDetail<PA9> poke, CancellationToken token)
    {
        // Check if trade was canceled by user
        if (poke.IsCanceled)
        {
            Log($"Trade for {poke.Trainer.TrainerName} was canceled by user.");
            poke.TradeCanceled(this, PokeTradeResult.UserCanceled);
            return PokeTradeResult.UserCanceled;
        }

        // Update Barrier Settings
        UpdateBarrier(poke.IsSynchronized);
        poke.TradeInitialize(this);
        Hub.Config.Stream.EndEnterCode(this);

        // Handle connection and portal entry FIRST
        if (!await EnsureConnectedAndInPortal(token).ConfigureAwait(false))
        {
            return PokeTradeResult.RecoverStart;
        }

        // Enter Link Trade and code
        var result = await EnterLinkTradeAndCode(poke, poke.Code, token).ConfigureAwait(false);

        if (result == LinkCodeEntryResult.VerificationFailedMismatch)
        {
            // Code didn't match - something went wrong, restart game
            Log("Code verification failed. Restarting game...");
            await RestartGamePLZA(token).ConfigureAwait(false);
            return PokeTradeResult.RecoverStart;
        }

        // Inject Pokemon AFTER code verification succeeds and BEFORE searching
        var toSend = poke.TradeData;
        if (toSend.Species != 0)
        {
            Log("Preparing Pokemon for trade...");
            var offset = await GetBoxStartOffset(token).ConfigureAwait(false);
            await SetBoxPokemonAbsolute(offset, toSend, token, sav).ConfigureAwait(false);
        }

        StartFromOverworld = false;

        // Route to appropriate trade handling based on trade type
        if (poke.Type == PokeTradeType.Batch)
            return await PerformBatchTrade(sav, poke, token).ConfigureAwait(false);

        return await PerformNonBatchTrade(sav, poke, token).ConfigureAwait(false);
    }

    private async Task<bool> EnsureConnectedAndInPortal(CancellationToken token)
    {
        if (StartFromOverworld)
        {
            if (!await CheckIfOnOverworld(token).ConfigureAwait(false))
            {
                await RecoverToOverworld(token).ConfigureAwait(false);
            }

            if (!await ConnectAndEnterPortal(token).ConfigureAwait(false))
            {
                Log("Connection error. Restarting...");
                await RecoverToOverworld(token).ConfigureAwait(false);
                return false;
            }
        }
        else if (!await CheckIfConnectedOnline(token).ConfigureAwait(false))
        {
            await RecoverToOverworld(token).ConfigureAwait(false);
            if (!await ConnectAndEnterPortal(token).ConfigureAwait(false))
            {
                Log("Connection failed. Restarting...");
                await RecoverToOverworld(token).ConfigureAwait(false);
                return false;
            }
        }

        return true;
    }

    private async Task<LinkCodeEntryResult> EnterLinkTradeAndCode(PokeTradeDetail<PA9> poke, int code, CancellationToken token)
    {
        // Loading code entry
        if (poke.Type != PokeTradeType.Random)
        {
            Hub.Config.Stream.StartEnterCode(this);
        }
        // Read current code to determine if we need to clear
        var currentCode = await GetCurrentLinkCode(token).ConfigureAwait(false);

        // If there's a non-zero code, clear it
        if (currentCode != 0)
        {
            var formattedCode = $"{currentCode:00000000}";
            var digitCount = formattedCode.Length;
            await Task.Delay(1_000, token).ConfigureAwait(false);

            for (int i = 0; i < digitCount; i++)
                await Click(B, 0, token).ConfigureAwait(false);

            await Task.Delay(1_000, token).ConfigureAwait(false);
        }

        // If code is 0, skip entering a code (blank code for random matchmaking)
        if (code != 0)
        {
            // Enter the new code
            await EnterLinkCode(code, Hub.Config, token).ConfigureAwait(false);
        }

        await Click(PLUS, 2_000, token).ConfigureAwait(false);

        // Verify the code was entered correctly (memory updates immediately after PLUS)
        var verifyCode = await GetCurrentLinkCode(token).ConfigureAwait(false);

        if (verifyCode != code)
        {
            return LinkCodeEntryResult.VerificationFailedMismatch;
        }

        return LinkCodeEntryResult.Success;
    }

    private async Task<PokeTradeResult> PerformNonBatchTrade(SAV9ZA sav, PokeTradeDetail<PA9> poke, CancellationToken token)
    {
        var toSend = poke.TradeData;

        await Click(A, 0_500, token).ConfigureAwait(false);
        await Click(A, 0_500, token).ConfigureAwait(false);

        WaitAtBarrierIfApplicable(token);
        await Click(A, 1_000, token).ConfigureAwait(false);

        poke.TradeSearching(this);
        var partnerWaitResult = await WaitForTradePartner(token).ConfigureAwait(false);

        if (token.IsCancellationRequested)
        {
            StartFromOverworld = true;
            await ExitTradeToOverworld(false, token).ConfigureAwait(false);
            return PokeTradeResult.RoutineCancel;
        }

        if (partnerWaitResult == TradePartnerWaitResult.Timeout)
        {
            // Partner never showed up - their fault, don't requeue
            poke.IsProcessing = false;
            poke.SendNotification(this, "No trading partner found. Canceling the trade.");
            poke.TradeCanceled(this, PokeTradeResult.NoTrainerFound);

            await RecoverToOverworld(token).ConfigureAwait(false);
            return PokeTradeResult.NoTrainerFound;
        }

        if (partnerWaitResult == TradePartnerWaitResult.KickedToMenu)
        {
            // Bot got kicked to menu - our fault, trigger requeue
            Log("Connection error. Retrying...");
            await RecoverToOverworld(token).ConfigureAwait(false);
            return PokeTradeResult.RecoverStart;
        }

        Hub.Config.Stream.EndEnterCode(this);

        // Wait until we're in the trade box
        Log("Searching for trade partner...");
        int boxCheckAttempts = 0;
        while (!await IsOnMenu(MenuState.InBox, token).ConfigureAwait(false))
        {
            await Task.Delay(500, token).ConfigureAwait(false);
            if (++boxCheckAttempts > 30) // 15 seconds max
            {
                Log("No trade partner found.");
                return PokeTradeResult.NoTrainerFound;
            }
        }

        // Wait for trade UI and partner data to load
        await Task.Delay(5_000, token).ConfigureAwait(false);

        // Now that data has loaded, read partner info
        var tradePartnerFullInfo = await GetTradePartnerFullInfo(token).ConfigureAwait(false);
        var tradePartner = new TradePartnerPLZA(tradePartnerFullInfo);

        var trainerNID = await GetTradePartnerNID(token).ConfigureAwait(false);

        Log($"[TradePartner] OT: {tradePartner.TrainerName}, TID: {tradePartner.TID7}, SID: {tradePartner.SID7}, Gender: {tradePartnerFullInfo.Gender}, Language: {tradePartnerFullInfo.Language}, NID: {trainerNID}");

        RecordUtil<PokeTradeBotPLZA>.Record($"Initiating\t{trainerNID:X16}\t{tradePartner.TrainerName}\t{poke.Trainer.TrainerName}\t{poke.Trainer.ID}\t{poke.ID}\t{toSend.EncryptionConstant:X8}");
        poke.SendNotification(this, $"Found trade partner: {tradePartner.TrainerName}. **TID**: {tradePartner.TID7} **SID**: {tradePartner.SID7} Waiting for a Pokémon...");

        var tradeCodeStorage = new TradeCodeStorage();
        var existingTradeDetails = tradeCodeStorage.GetTradeDetails(poke.Trainer.ID);

        bool shouldUpdateOT = existingTradeDetails?.OT != tradePartner.TrainerName;
        bool shouldUpdateTID = existingTradeDetails?.TID != int.Parse(tradePartner.TID7);
        bool shouldUpdateSID = existingTradeDetails?.SID != int.Parse(tradePartner.SID7);

        if (shouldUpdateOT || shouldUpdateTID || shouldUpdateSID)
        {
            string? ot = shouldUpdateOT ? tradePartner.TrainerName : existingTradeDetails?.OT;
            int? tid = shouldUpdateTID ? int.Parse(tradePartner.TID7) : existingTradeDetails?.TID;
            int? sid = shouldUpdateSID ? int.Parse(tradePartner.SID7) : existingTradeDetails?.SID;

            if (ot != null && tid.HasValue && sid.HasValue)
            {
                tradeCodeStorage.UpdateTradeDetails(poke.Trainer.ID, ot, tid.Value, sid.Value);
            }
        }

        var partnerCheck = CheckPartnerReputation(this, poke, trainerNID, tradePartner.TrainerName, AbuseSettings, token);
        if (partnerCheck != PokeTradeResult.Success)
        {
            await Click(A, 1_000, token).ConfigureAwait(false);
            await ExitTradeToOverworld(false, token).ConfigureAwait(false);
            return partnerCheck;
        }
        // Get the offset of the Pokémon the trainer is offering
        var offsetOffered = await GetBoxStartOffset(token).ConfigureAwait(false);

        // Read the Pokémon from that offset
        var badoffer = await ReadPokemon(offsetOffered, BoxFormatSlotSize, token).ConfigureAwait(false);
        if (Hub.Config.Trade.TradeConfiguration.DisallowTradeEvolve && TradeEvolutions.WillTradeEvolve(badoffer.Species, badoffer.Form, badoffer.HeldItem, toSend.Species))
        {
            Log("Trade cancelled because trainer offered a Pokémon that would evolve upon trade.");
            await ExitTradeToOverworld(false, token).ConfigureAwait(false);
            return PokeTradeResult.TradeEvolveNotAllowed;
        }

        // Read the offered Pokemon for Clone/Dump trades
        PA9? offered = null;
        if (poke.Type == PokeTradeType.Clone || poke.Type == PokeTradeType.Dump)
        {
            offered = await ReadUntilPresentPointer(Offsets.LinkTradePartnerPokemonPointer, 3_000, 0_500, BoxFormatSlotSize, token).ConfigureAwait(false);
            if (offered == null || offered.Species == 0)
            {
                poke.SendNotification(this, "Failed to read offered Pokémon. Exiting trade.");
                await ExitTradeToOverworld(true, token).ConfigureAwait(false);
                return PokeTradeResult.TrainerRequestBad;
            }
        }

        if (poke.Type == PokeTradeType.Clone)
        {
            var (result, clone) = await ProcessCloneTradeAsync(poke, sav, offered!, token).ConfigureAwait(false);
            if (result != PokeTradeResult.Success)
            {
                await ExitTradeToOverworld(false, token).ConfigureAwait(false);
                return result;
            }

            // Trade them back their cloned Pokemon
            toSend = clone!;
        }

        if (poke.Type == PokeTradeType.Dump)
        {
            poke.SendNotification(this, "Dump trades are currently disabled for Legends Z-A. Please try again later.");
            await ExitTradeToOverworld(false, token).ConfigureAwait(false);
            return PokeTradeResult.TrainerRequestBad;
        }

        if (Hub.Config.Legality.UseTradePartnerInfo && !poke.IgnoreAutoOT && PokeBot.CanUseAutoOT(poke))
        {
            toSend = await ApplyAutoOT(toSend, tradePartnerFullInfo, sav, token);
            // Give game time to refresh trade offer display with AutoOT Pokemon
            await Task.Delay(3_000, token).ConfigureAwait(false);
        }

        SpecialTradeType itemReq = SpecialTradeType.None;
        if (poke.Type == PokeTradeType.Seed)
        {
            poke.SendNotification(this, "Seed trades are temporarily unavailable. Please request a specific Pokemon instead.");
            await ExitTradeToOverworld(true, token).ConfigureAwait(false);
            return PokeTradeResult.TrainerRequestBad;
        }

        if (itemReq == SpecialTradeType.WonderCard)
            poke.SendNotification(this, "Distribution success!");
        else if (itemReq != SpecialTradeType.None && itemReq != SpecialTradeType.Shinify)
            poke.SendNotification(this, "Special request successful!");
        else if (itemReq == SpecialTradeType.Shinify)
            poke.SendNotification(this, "Shinify success! Thanks for being part of the community!");

        var offsetBefore = await GetBoxStartOffset(token).ConfigureAwait(false);
        var pokemonBeforeTrade = await ReadPokemon(offsetBefore, BoxFormatSlotSize, token).ConfigureAwait(false);
        var checksumBeforeTrade = pokemonBeforeTrade.Checksum;

        // Read the partner's offered Pokemon BEFORE we start pressing A to confirm
        // This way we can cancel with B+A if they're offering something that will evolve
        if (offered == null) // Only read if we haven't already (Clone/Dump read it earlier)
        {
            offered = await ReadUntilPresentPointer(Offsets.LinkTradePartnerPokemonPointer, 3_000, 0_500, BoxFormatSlotSize, token).ConfigureAwait(false);
        }

        if (offered == null || offered.Species == 0 || !offered.ChecksumValid)
        {
            Log("Trade ended because trainer offer was rescinded too quickly.");
            poke.SendNotification(this, "Trade partner didn't offer a valid Pokémon.");
            await DisconnectFromTrade(token).ConfigureAwait(false);
            await ExitTradeToOverworld(false, token).ConfigureAwait(false);
            return PokeTradeResult.TrainerOfferCanceledQuick;
        }

        // Check if the offered Pokemon will evolve upon trade BEFORE confirming
        if (Hub.Config.Trade.TradeConfiguration.DisallowTradeEvolve && TradeEvolutions.WillTradeEvolve(offered.Species, offered.Form, offered.HeldItem, toSend.Species))
        {
            Log("Trade cancelled because trainer offered a Pokémon that would evolve upon trade.");
            poke.SendNotification(this, "Trade cancelled. You cannot trade a Pokémon that will evolve. To prevent this, either give your Pokémon an Everstone to hold, or trade a different Pokémon.");
            await DisconnectFromTrade(token).ConfigureAwait(false);
            await ExitTradeToOverworld(false, token).ConfigureAwait(false);
            return PokeTradeResult.TradeEvolveNotAllowed;
        }

        Log("Confirming trade.");
        var tradeResult = await ConfirmAndStartTrading(poke, checksumBeforeTrade, token).ConfigureAwait(false);
        if (tradeResult != PokeTradeResult.Success)
        {
            if (tradeResult == PokeTradeResult.TrainerTooSlow)
            {
                await DisconnectFromTrade(token).ConfigureAwait(false);
            }
            await ExitTradeToOverworld(false, token).ConfigureAwait(false);
            return tradeResult;
        }

        if (token.IsCancellationRequested)
        {
            StartFromOverworld = true;
            await ExitTradeToOverworld(false, token).ConfigureAwait(false);
            return PokeTradeResult.RoutineCancel;
        }

        Log("Confirming trade...");

        int maxWaitSeconds = Hub.Config.Trade.TradeConfiguration.TradeWaitTime;
        int elapsed = 0;
        bool tradeAnimationStarted = false;
        bool tradeCompleted = false;
        bool warningSent = false;

        // First, wait for GameState to become 0x02 (trade animation in progress)
        while (elapsed < maxWaitSeconds && !tradeAnimationStarted)
        {
            await Task.Delay(1_000, token).ConfigureAwait(false);
            elapsed++;

            // Send warning 10 seconds before timeout
            if (!warningSent && elapsed == maxWaitSeconds - 10 && maxWaitSeconds >= 10)
            {
                poke.SendNotification(this, "Hey! Pick a Pokemon to trade or I am leaving!");
                warningSent = true;
            }

            var currentState = await GetGameState(token).ConfigureAwait(false);
            if (currentState == 0x02)
            {
                tradeAnimationStarted = true;
            }
        }

        if (!tradeAnimationStarted)
        {
            Log("Trade was not confirmed.");
            await DisconnectFromTrade(token).ConfigureAwait(false);
            await ExitTradeToOverworld(false, token).ConfigureAwait(false);
            return PokeTradeResult.TrainerTooSlow;
        }

        // Now wait for GameState to return to 0x01 (trade animation complete)
        while (elapsed < maxWaitSeconds)
        {
            await Task.Delay(1_000, token).ConfigureAwait(false);
            elapsed++;

            var currentState = await GetGameState(token).ConfigureAwait(false);
            if (currentState == 0x01)
            {
                tradeCompleted = true;
                break;
            }
        }

        if (!tradeCompleted)
        {
            Log("Trade timed out.");
            await DisconnectFromTrade(token).ConfigureAwait(false);
            await ExitTradeToOverworld(false, token).ConfigureAwait(false);
            return PokeTradeResult.TrainerTooSlow;
        }

        // CRITICAL: Verify that Box 1 Slot 1 actually changed (trade occurred)
        var offset2 = await GetBoxStartOffset(token).ConfigureAwait(false);
        var received = await ReadPokemon(offset2, BoxFormatSlotSize, token).ConfigureAwait(false);
        var checksumAfterTrade = received.Checksum;

        if (checksumBeforeTrade == checksumAfterTrade)
        {
            Log("Trade was canceled.");
            poke.SendNotification(this, "Trade was canceled. Please try again.");
            await DisconnectFromTrade(token).ConfigureAwait(false);
            await ExitTradeToOverworld(false, token).ConfigureAwait(false);
            return PokeTradeResult.TrainerTooSlow;
        }

        Log($"Trade complete! Received {(Species)received.Species}.");

        poke.TradeFinished(this, received);
        UpdateCountsAndExport(poke, received, toSend);
        LogSuccessfulTrades(poke, trainerNID, tradePartner.TrainerName);

        await ExitTradeToOverworld(false, token).ConfigureAwait(false);
        return PokeTradeResult.Success;
    }

    private async Task HandleAbortedBatchTrade(PokeTradeDetail<PA9> detail, PokeRoutineType type, uint priority, PokeTradeResult result, CancellationToken token)
    {
        detail.IsProcessing = false;

        // Always remove from UsersInQueue on abort
        Hub.Queues.Info.Remove(new TradeEntry<PA9>(detail, detail.Trainer.ID, type, detail.Trainer.TrainerName, detail.UniqueTradeID));

        if (detail.TotalBatchTrades > 1)
        {
            // Release the batch claim on failure
            BatchTracker.ReleaseBatch(detail.Trainer.ID, detail.UniqueTradeID);

            if (result.ShouldAttemptRetry() && detail.Type != PokeTradeType.Random && !detail.IsRetry)
            {
                detail.IsRetry = true;
                Hub.Queues.Enqueue(type, detail, Math.Min(priority, PokeTradePriorities.Tier2));
                detail.SendNotification(this, "Oops! Something happened during your batch trade. I'll requeue you for another attempt.");
            }
            else
            {
                detail.SendNotification(this, $"Batch trade failed: {result}");
                detail.TradeCanceled(this, result);
                await ExitTradeToOverworld(false, token).ConfigureAwait(false);
            }
        }
        else
        {
            HandleAbortedTrade(detail, type, priority, result);
        }
    }

    private async Task<bool> RecoverToOverworld(CancellationToken token)
    {
        if (await CheckIfOnOverworld(token).ConfigureAwait(false))
            return true;

        Log("Recovering...");

        await Click(B, 1_500, token).ConfigureAwait(false);
        if (await CheckIfOnOverworld(token).ConfigureAwait(false))
            return true;

        await Click(A, 1_500, token).ConfigureAwait(false);
        if (await CheckIfOnOverworld(token).ConfigureAwait(false))
            return true;

        var attempts = 0;
        while (!await CheckIfOnOverworld(token).ConfigureAwait(false))
        {
            attempts++;
            if (attempts >= 30)
                break;

            await Click(B, 1_000, token).ConfigureAwait(false);
            if (await CheckIfOnOverworld(token).ConfigureAwait(false))
                break;

            await Click(B, 1_000, token).ConfigureAwait(false);
            if (await CheckIfOnOverworld(token).ConfigureAwait(false))
                break;
        }

        if (!await CheckIfOnOverworld(token).ConfigureAwait(false))
        {
            Log("Restarting game...");
            await RestartGamePLZA(token).ConfigureAwait(false);
        }
        await Task.Delay(1_000, token).ConfigureAwait(false);

        StartFromOverworld = true;
        return true;
    }

    private async Task RestartGamePLZA(CancellationToken token)
    {
        await ReOpenGame(Hub.Config, token).ConfigureAwait(false);
        _cachedBoxOffset = null; // Invalidate box offset cache after restart

        // If we were connected to a partner before restart, prevent soft ban
        if (_wasConnectedToPartner)
        {
            Log("Preventing trade soft ban - connecting with random partner to clear trade state...");
            await PreventTradeSoftBan(token).ConfigureAwait(false);
            _wasConnectedToPartner = false; // Reset the flag after recovery
        }
    }

    /// <summary>
    /// Prevents trade soft ban after restarting during an active trade connection.
    ///
    /// When the bot restarts AFTER successfully connecting to a trade partner (verified via MenuState.InBox),
    /// the game may impose a soft ban if we attempt to trade again without clearing the previous connection state.
    ///
    /// This method connects to a random partner (no code) and immediately disconnects using B+A to signal
    /// to the game servers that the previous trade session has ended, preventing the soft ban.
    /// </summary>
    private async Task PreventTradeSoftBan(CancellationToken token)
    {
        await Task.Delay(5_000, token).ConfigureAwait(false);

        if (!await CheckIfOnOverworld(token).ConfigureAwait(false))
        {
            Log("Not on overworld after restart, attempting recovery...");
            await RecoverToOverworld(token).ConfigureAwait(false);
        }

        Log("Connecting online to prevent trade soft ban...");
        await Click(X, 3_000, token).ConfigureAwait(false);
        await Click(DUP, 1_000, token).ConfigureAwait(false);
        await Click(A, 2_000, token).ConfigureAwait(false);
        await Click(DRIGHT, 1_000, token).ConfigureAwait(false);
        await Click(DRIGHT, 1_000, token).ConfigureAwait(false);
        await Click(A, 1_000, token).ConfigureAwait(false);
        await Click(DRIGHT, 1_000, token).ConfigureAwait(false);
        await Click(A, 1_000, token).ConfigureAwait(false);

        int attempts = 0;
        while (!await CheckIfConnectedOnline(token).ConfigureAwait(false))
        {
            await Task.Delay(1_000, token).ConfigureAwait(false);
            if (++attempts > 30)
            {
                Log("Failed to connect online during soft ban prevention.");
                await RecoverToOverworld(token).ConfigureAwait(false);
                return;
            }
        }
        await Task.Delay(8_000 + Hub.Config.Timings.ExtraTimeConnectOnline, token).ConfigureAwait(false);
        Log("Connected online for soft ban prevention.");

        await Click(A, 1_000, token).ConfigureAwait(false);
        await Click(A, 1_000, token).ConfigureAwait(false);
        await Task.Delay(3_000, token).ConfigureAwait(false);

        Log("Connecting with random partner to clear previous trade session...");
        await Click(PLUS, 2_000, token).ConfigureAwait(false);

        Log("Waiting for random partner to connect...");
        await Task.Delay(3_000, token).ConfigureAwait(false);

        int waitAttempts = 0;
        bool connected = false;
        while (waitAttempts < 30 && !connected)
        {
            var nid = await GetTradePartnerNID(token).ConfigureAwait(false);
            if (nid != 0)
            {
                Log("Random partner connected via NID. Disconnecting to complete soft ban prevention...");
                connected = true;
                break;
            }

            if (await IsOnMenu(MenuState.InBox, token).ConfigureAwait(false))
            {
                Log("Random partner connected via TradeBox. Disconnecting to complete soft ban prevention...");
                connected = true;
                break;
            }

            await Task.Delay(1_000, token).ConfigureAwait(false);
            waitAttempts++;
        }

        if (!connected)
        {
            Log("No random partner found within 30s timeout. Soft ban may not be fully prevented. Continuing...");
            await RecoverToOverworld(token).ConfigureAwait(false);
            return;
        }

        Log("Disconnecting from random partner (B to cancel, A to confirm)...");
        await Click(B, 1_000, token).ConfigureAwait(false);
        await Click(A, 1_000, token).ConfigureAwait(false);

        Log("Waiting for partner disconnect confirmation...");
        int disconnectAttempts = 0;
        bool partnerDisconnected = false;
        while (disconnectAttempts < 10 && !partnerDisconnected)
        {
            await Task.Delay(500, token).ConfigureAwait(false);
            var currentNid = await GetTradePartnerNID(token).ConfigureAwait(false);
            if (currentNid == 0)
            {
                Log("Partner disconnected (NID = 0). Exiting to overworld...");
                partnerDisconnected = true;
                break;
            }
            disconnectAttempts++;
        }

        if (!partnerDisconnected)
        {
            Log("Partner did not disconnect within timeout. Forcing exit...");
        }

        Log("Spamming B to return to overworld...");
        for (int i = 0; i < 15; i++)
        {
            await Click(B, 1_000, token).ConfigureAwait(false);

            if (await CheckIfOnOverworld(token).ConfigureAwait(false))
            {
                Log("Soft ban prevention complete. Successfully returned to overworld.");
                StartFromOverworld = true;
                return;
            }
        }

        Log("Failed to return to overworld after B spam. Performing full recovery...");
        await RecoverToOverworld(token).ConfigureAwait(false);
        StartFromOverworld = true;
    }

    #endregion

    #region Multi-Bot Synchronization

    /// <summary>
    /// Checks if the barrier needs to get updated to consider this bot.
    /// If it should be considered, it adds it to the barrier if it is not already added.
    /// If it should not be considered, it removes it from the barrier if not already removed.
    /// </summary>
    private void UpdateBarrier(bool shouldWait)
    {
        if (ShouldWaitAtBarrier == shouldWait)
            return; // no change required

        ShouldWaitAtBarrier = shouldWait;
        if (shouldWait)
        {
            Hub.BotSync.Barrier.AddParticipant();
            Log($"Joined the Barrier. Count: {Hub.BotSync.Barrier.ParticipantCount}");
        }
        else
        {
            Hub.BotSync.Barrier.RemoveParticipant();
            Log($"Left the Barrier. Count: {Hub.BotSync.Barrier.ParticipantCount}");
        }
    }

    private void UpdateCountsAndExport(PokeTradeDetail<PA9> poke, PA9 received, PA9 toSend)
    {
        var counts = TradeSettings;
        if (poke.Type == PokeTradeType.Random)
            counts.CountStatsSettings.AddCompletedDistribution();
        else if (poke.Type == PokeTradeType.Clone)
            counts.CountStatsSettings.AddCompletedClones();
        else if (poke.Type == PokeTradeType.FixOT)
            counts.CountStatsSettings.AddCompletedFixOTs();
        else
            counts.CountStatsSettings.AddCompletedTrade();

        if (DumpSetting.Dump && !string.IsNullOrEmpty(DumpSetting.DumpFolder))
        {
            var subfolder = poke.Type.ToString().ToLower();
            var service = poke.Notifier.GetType().ToString().ToLower();
            var tradedFolder = service.Contains("twitch") ? Path.Combine("traded", "twitch") : service.Contains("discord") ? Path.Combine("traded", "discord") : "traded";
            DumpPokemon(DumpSetting.DumpFolder, subfolder, received); // received by bot
            if (poke.Type is PokeTradeType.Specific or PokeTradeType.Clone)
                DumpPokemon(DumpSetting.DumpFolder, tradedFolder, toSend); // sent to partner
        }
    }

    #region Clone & Dump Features

    private async Task<bool> CheckCloneChangedOffer(CancellationToken token)
    {
        // Watch their status to indicate they canceled, then offered a new Pokémon.
        var hovering = await ReadUntilChanged(TradePartnerStatusOffset, [0x2], 25_000, 1_000, true, true, token).ConfigureAwait(false);
        if (!hovering)
        {
            Log("Trade partner did not change their initial offer.");
            return false;
        }
        var offering = await ReadUntilChanged(TradePartnerStatusOffset, [0x3], 25_000, 1_000, true, true, token).ConfigureAwait(false);
        if (!offering)
        {
            return false;
        }
        return true;
    }

    private async Task<(PokeTradeResult Result, PA9? ClonedPokemon)> ProcessCloneTradeAsync(PokeTradeDetail<PA9> poke, SAV9ZA sav, PA9 offered, CancellationToken token)
    {
        if (Hub.Config.Discord.ReturnPKMs)
            poke.SendNotification(this, offered, "Here's what you showed me!");

        var la = new LegalityAnalysis(offered);
        if (!la.Valid)
        {
            Log($"Clone request (from {poke.Trainer.TrainerName}) has detected an invalid Pokémon: {GameInfo.GetStrings("en").Species[offered.Species]}.");
            if (DumpSetting.Dump)
                DumpPokemon(DumpSetting.DumpFolder, "hacked", offered);

            var report = la.Report();
            Log(report);
            poke.SendNotification(this, "This Pokémon is not legal per PKHeX's legality checks. I am forbidden from cloning this. Exiting trade.");
            poke.SendNotification(this, report);

            return (PokeTradeResult.IllegalTrade, null);
        }

        var clone = offered.Clone();
        if (Hub.Config.Legality.ResetHOMETracker)
            clone.Tracker = 0;

        poke.SendNotification(this, $"**Cloned your {GameInfo.GetStrings("en").Species[clone.Species]}!**\nNow press B to cancel your offer and trade me a Pokémon you don't want.");
        Log($"Cloned a {(Species)clone.Species}. Waiting for user to change their Pokémon...");

        if (!await CheckCloneChangedOffer(token).ConfigureAwait(false))
        {
            // They get one more chance.
            poke.SendNotification(this, "**HEY CHANGE IT NOW OR I AM LEAVING!!!**");
            if (!await CheckCloneChangedOffer(token).ConfigureAwait(false))
            {
                Log("Trade partner did not change their Pokémon.");
                return (PokeTradeResult.TrainerTooSlow, null);
            }
        }

        // If we got to here, we can read their offered Pokémon.
        var pk2 = await ReadUntilPresentPointer(Offsets.LinkTradePartnerPokemonPointer, 5_000, 1_000, BoxFormatSlotSize, token).ConfigureAwait(false);
        if (pk2 is null || SearchUtil.HashByDetails(pk2) == SearchUtil.HashByDetails(offered))
        {
            Log("Trade partner did not change their Pokémon.");
            return (PokeTradeResult.TrainerTooSlow, null);
        }

        var boxOffset = await GetBoxStartOffset(token).ConfigureAwait(false);
        await SetBoxPokemonAbsolute(boxOffset, clone, token, sav).ConfigureAwait(false);

        return (PokeTradeResult.Success, clone);
    }

    /*
    // Dump functionality is currently disabled
    private async Task<PokeTradeResult> ProcessDumpTradeAsync(PokeTradeDetail<PA9> detail, CancellationToken token)
    {
        int ctr = 0;
        var maxDumps = Hub.Config.Trade.TradeConfiguration.MaxDumpsPerTrade;
        var time = TimeSpan.FromSeconds(Hub.Config.Trade.TradeConfiguration.MaxDumpTradeTime);
        var start = DateTime.Now;

        // Tell the user what to do
        detail.SendNotification(this, $"Now showing your Pokémon! You can show me up to {maxDumps} Pokémon. Keep changing Pokémon to dump more!");

        var pkprev = new PA9();
        var warnedAboutTime = false;
        var bctr = 0;

        while (ctr < maxDumps && DateTime.Now - start < time)
        {
            // Check if we're still in the trade box (user disconnected if not)
            if (!await IsOnMenu(MenuState.InBox, token).ConfigureAwait(false))
            {
                Log("Trade partner disconnected (not in trade box).");
                break;
            }

            // Periodic B button press to keep connection alive
            if (bctr++ % 3 == 0)
                await Click(B, 0_100, token).ConfigureAwait(false);

            // Warn user when they're running low on time
            var elapsed = DateTime.Now - start;
            if (!warnedAboutTime && elapsed.TotalSeconds > time.TotalSeconds - 15)
            {
                detail.SendNotification(this, "Only 15 seconds remaining! Show your last Pokémon or press B to exit.");
                warnedAboutTime = true;
            }

            // Wait for the user to show us a Pokemon - needs to be different from the previous one
            var pk = await ReadUntilPresentPointer(Offsets.LinkTradePartnerPokemonPointer, 3_000, 0_050, BoxFormatSlotSize, token).ConfigureAwait(false);
            if (pk == null || pk.Species == 0 || !pk.ChecksumValid)
            {
                await Task.Delay(0_050, token).ConfigureAwait(false);
                continue;
            }

            // Check if this is the same Pokemon as before
            if (SearchUtil.HashByDetails(pk) == SearchUtil.HashByDetails(pkprev))
            {
                Log($"User is showing the same Pokémon as before. Waiting for a different one...");
                await Task.Delay(0_500, token).ConfigureAwait(false);
                continue;
            }

            // Heal and refresh checksum to ensure valid data
            pk.Heal();
            pk.RefreshChecksum();

            // Save the new Pokemon for comparison next round
            pkprev = pk;

            // Dump the Pokemon to file if dumping is enabled
            if (DumpSetting.Dump)
            {
                var subfolder = detail.Type.ToString().ToLower();
                DumpPokemon(DumpSetting.DumpFolder, subfolder, pk);
            }

            var la = new LegalityAnalysis(pk);
            var verbose = $"```{la.Report(true)}```";
            Log($"Shown Pokémon is: {(la.Valid ? "Valid" : "Invalid")}.");

            ctr++;
            var msg = Hub.Config.Trade.TradeConfiguration.DumpTradeLegalityCheck ? verbose : $"File {ctr}";

            // Include trainer data for people requesting with their own trainer data
            var ot = pk.OriginalTrainerName;
            var ot_gender = pk.OriginalTrainerGender == 0 ? "Male" : "Female";
            var tid = pk.GetDisplayTID().ToString(pk.GetTrainerIDFormat().GetTrainerIDFormatStringTID());
            var sid = pk.GetDisplaySID().ToString(pk.GetTrainerIDFormat().GetTrainerIDFormatStringSID());
            msg += $"\n**Trainer Data**\n```OT: {ot}\nOTGender: {ot_gender}\nTID: {tid}\nSID: {sid}```";

            // Extra information for shiny eggs
            var eggstring = pk.IsEgg ? "Egg " : string.Empty;
            msg += pk.IsShiny ? $"\n**This Pokémon {eggstring}is shiny!**" : string.Empty;

            // Send the Pokemon file back to the user via Discord
            detail.SendNotification(this, pk, msg);

            // Tell user their progress
            var remaining = maxDumps - ctr;
            if (remaining > 0)
                detail.SendNotification(this, $"Received! You can show me {remaining} more. Show a different Pokémon to continue, or press B to exit.");
            else
                detail.SendNotification(this, "That's the maximum! Press B to exit the trade.");
        }

        var timeElapsed = DateTime.Now - start;
        Log($"Ended Dump loop after processing {ctr} Pokémon in {timeElapsed.TotalSeconds:F1} seconds.");

        if (ctr == 0)
            return PokeTradeResult.TrainerTooSlow;

        TradeSettings.CountStatsSettings.AddCompletedDumps();
        detail.Notifier.SendNotification(this, detail, $"Dumped {ctr} Pokémon.");
        detail.Notifier.TradeFinished(this, detail, pkprev); // Send last dumped Pokemon
        return PokeTradeResult.Success;
    }
    */

    #endregion

    private void WaitAtBarrierIfApplicable(CancellationToken token)
    {
        if (!ShouldWaitAtBarrier)
            return;
        var opt = Hub.Config.Distribution.SynchronizeBots;
        if (opt == BotSyncOption.NoSync)
            return;

        var timeoutAfter = Hub.Config.Distribution.SynchronizeTimeout;
        if (FailedBarrier == 1) // failed last iteration
            timeoutAfter *= 2; // try to re-sync in the event things are too slow.

        var result = Hub.BotSync.Barrier.SignalAndWait(TimeSpan.FromSeconds(timeoutAfter), token);

        if (result)
        {
            FailedBarrier = 0;
            return;
        }

        FailedBarrier++;
        Log($"Barrier sync timed out after {timeoutAfter} seconds. Continuing.");
    }

    private Task WaitForQueueStep(int waitCounter, CancellationToken token)
    {
        if (waitCounter == 0)
        {
            // Updates the assets.
            Hub.Config.Stream.IdleAssets(this);
            Log("Waiting for trade requests...");
        }

        return Task.Delay(1_000, token);
    }

    #endregion
}<|MERGE_RESOLUTION|>--- conflicted
+++ resolved
@@ -955,21 +955,10 @@
                 poke.SendNotification(this, $"Please offer your Pokémon for trade 1/{totalBatchTrades}.");
             }
 
-            // Get the offset of the Pokémon the trainer is offering
-            var offsetOffered = await GetBoxStartOffset(token).ConfigureAwait(false);
-
-            // Read the Pokémon from that offset
-            var offered = await ReadPokemon(offsetOffered, BoxFormatSlotSize, token).ConfigureAwait(false);
-
             var offsetBeforeBatch = await GetBoxStartOffset(token).ConfigureAwait(false);
             var pokemonBeforeBatchTrade = await ReadPokemon(offsetBeforeBatch, BoxFormatSlotSize, token).ConfigureAwait(false);
             var checksumBeforeBatchTrade = pokemonBeforeBatchTrade.Checksum;
 
-<<<<<<< HEAD
-            if (Hub.Config.Trade.TradeConfiguration.DisallowTradeEvolve && TradeEvolutions.WillTradeEvolve(offered.Species, offered.Form, offered.HeldItem, toSend.Species))
-            {
-                Log("Trade cancelled because trainer offered a Pokémon that would evolve upon trade.");
-=======
             // Read the partner's offered Pokemon BEFORE we start pressing A to confirm
             var offeredBatch = await ReadUntilPresentPointer(Offsets.LinkTradePartnerPokemonPointer, 3_000, 0_500, BoxFormatSlotSize, token).ConfigureAwait(false);
             if (offeredBatch == null || offeredBatch.Species == 0 || !offeredBatch.ChecksumValid)
@@ -989,7 +978,6 @@
                 poke.SendNotification(this, $"Trade cancelled for trade {currentTradeIndex + 1}. You cannot trade a Pokémon that will evolve. To prevent this, either give your Pokémon an Everstone to hold, or trade a different Pokémon.");
                 SendCollectedPokemonAndCleanup();
                 await DisconnectFromTrade(token).ConfigureAwait(false);
->>>>>>> eb874971
                 await ExitTradeToOverworld(false, token).ConfigureAwait(false);
                 return PokeTradeResult.TradeEvolveNotAllowed;
             }
@@ -1483,17 +1471,6 @@
             await ExitTradeToOverworld(false, token).ConfigureAwait(false);
             return partnerCheck;
         }
-        // Get the offset of the Pokémon the trainer is offering
-        var offsetOffered = await GetBoxStartOffset(token).ConfigureAwait(false);
-
-        // Read the Pokémon from that offset
-        var badoffer = await ReadPokemon(offsetOffered, BoxFormatSlotSize, token).ConfigureAwait(false);
-        if (Hub.Config.Trade.TradeConfiguration.DisallowTradeEvolve && TradeEvolutions.WillTradeEvolve(badoffer.Species, badoffer.Form, badoffer.HeldItem, toSend.Species))
-        {
-            Log("Trade cancelled because trainer offered a Pokémon that would evolve upon trade.");
-            await ExitTradeToOverworld(false, token).ConfigureAwait(false);
-            return PokeTradeResult.TradeEvolveNotAllowed;
-        }
 
         // Read the offered Pokemon for Clone/Dump trades
         PA9? offered = null;
