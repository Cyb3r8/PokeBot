using PKHeX.Core;
using SysBot.Base;
using SysBot.Base.Util;
using System;
using System.IO;
using System.Net.Sockets;
using System.Threading;
using System.Threading.Tasks;
using static SysBot.Base.SwitchButton;
using static SysBot.Pokemon.PokeDataOffsetsPLZA;
using static SysBot.Pokemon.TradeHub.SpecialRequests;

namespace SysBot.Pokemon;

// ReSharper disable once ClassWithVirtualMembersNeverInherited.Global
public class PokeTradeBotPLZA(PokeTradeHub<PA9> Hub, PokeBotState Config) : PokeRoutineExecutor9PLZA(Config), ICountBot, ITradeBot
{
    public readonly TradeAbuseSettings AbuseSettings = Hub.Config.TradeAbuse;

    /// <summary>
    /// Folder to dump received trade data to.
    /// </summary>
    /// <remarks>If null, will skip dumping.</remarks>
    private readonly FolderSettings DumpSetting = Hub.Config.Folder;

    private readonly TradeSettings TradeSettings = Hub.Config.Trade;

    private uint DisplaySID;
    private uint DisplayTID;

    private string OT = string.Empty;
    private bool StartFromOverworld = true;
    private ulong? _cachedBoxOffset; // Cache to reduce repeated pointer dereferencing
    private ulong TradePartnerOfferedOffset; // Offset to trade partner's offered Pokemon data
    private bool _wasConnectedToPartner = false; // Track if we were connected to a partner before restart

    public event EventHandler<Exception>? ConnectionError;

    public event EventHandler? ConnectionSuccess;

    public ICountSettings Counts => TradeSettings;

    /// <summary>
    /// Tracks failed synchronized starts to attempt to re-sync.
    /// </summary>
    public int FailedBarrier { get; private set; }

    /// <summary>
    /// Synchronized start for multiple bots.
    /// </summary>
    public bool ShouldWaitAtBarrier { get; private set; }

    #region Lifecycle & Main Loop

    public override Task HardStop()
    {
        UpdateBarrier(false);
        return CleanExit(CancellationToken.None);
    }

    public override async Task MainLoop(CancellationToken token)
    {
        try
        {
            // Ensure cache is clean on startup
            _cachedBoxOffset = null;
            _wasConnectedToPartner = false;

            Hub.Queues.Info.CleanStuckTrades();
            await InitializeHardware(Hub.Config.Trade, token).ConfigureAwait(false);

            Log("Connecting to console...");
            var sav = await IdentifyTrainer(token).ConfigureAwait(false);
            OT = sav.OT;
            DisplaySID = sav.DisplaySID;
            DisplayTID = sav.DisplayTID;
            RecentTrainerCache.SetRecentTrainer(sav);
            OnConnectionSuccess();

            StartFromOverworld = true;

            Log("Initializing bot...");
            if (!await CheckIfOnOverworld(token).ConfigureAwait(false))
            {
                if (!await RecoverToOverworld(token).ConfigureAwait(false))
                {
                    Log("Restarting game...");
                    await RestartGamePLZA(token).ConfigureAwait(false);
                    await Task.Delay(5_000, token).ConfigureAwait(false);

                    if (!await CheckIfOnOverworld(token).ConfigureAwait(false))
                    {
                        Log("Failed to start. Please restart the bot.");
                        throw new Exception("Unable to reach overworld. Bot cannot start trading.");
                    }
                }
            }

            Log("Bot ready. Waiting for trades...");
            await InnerLoop(sav, token).ConfigureAwait(false);
        }
        catch (Exception e)
        {
            OnConnectionError(e);
            throw;
        }

        Log($"Ending {nameof(PokeTradeBotPLZA)} loop.");
        await HardStop().ConfigureAwait(false);
    }

    public override async Task RebootAndStop(CancellationToken t)
    {
        Hub.Queues.Info.CleanStuckTrades();
        await Task.Delay(2_000, t).ConfigureAwait(false);
        await ReOpenGame(Hub.Config, t).ConfigureAwait(false);
        _cachedBoxOffset = null; // Invalidate box offset cache after reboot
        await HardStop().ConfigureAwait(false);
        await Task.Delay(2_000, t).ConfigureAwait(false);
        if (!t.IsCancellationRequested)
        {
            Log("Restarting the main loop.");
            await MainLoop(t).ConfigureAwait(false);
        }
    }

    #endregion

    #region Enums

    protected enum TradePartnerWaitResult
    {
        Success,
        Timeout,
        KickedToMenu
    }

    protected enum LinkCodeEntryResult
    {
        Success,
        VerificationFailedMismatch
    }

    #endregion

    #region Trade Queue Management

    protected virtual (PokeTradeDetail<PA9>? detail, uint priority) GetTradeData(PokeRoutineType type)
    {
        string botName = Connection.Name;

        // First check the specific type's queue
        if (Hub.Queues.TryDequeue(type, out var detail, out var priority, botName))
        {
            return (detail, priority);
        }

        // If we're doing FlexTrade, also check the Batch queue
        if (type == PokeRoutineType.FlexTrade)
        {
            if (Hub.Queues.TryDequeue(PokeRoutineType.Batch, out detail, out priority, botName))
            {
                return (detail, priority);
            }
        }

        if (Hub.Queues.TryDequeueLedy(out detail))
        {
            return (detail, PokeTradePriorities.TierFree);
        }
        return (null, PokeTradePriorities.TierFree);
    }

    #endregion

    #region Trade Partner Detection

    // Upon connecting, their Nintendo ID will instantly update.
    protected virtual async Task<TradePartnerWaitResult> WaitForTradePartner(CancellationToken token)
    {
        Log("Waiting for trainer...");

        // Initial delay to let the game populate NID pointer in memory
        await Task.Delay(3_000, token).ConfigureAwait(false);

        int maxWaitMs = Hub.Config.Trade.TradeConfiguration.TradeWaitTime * 1_000;
        int elapsed = 3_000; // Already waited 3 seconds above

        while (elapsed < maxWaitMs)
        {
            // Safety check: verify we're still in a valid state (not kicked to menu/overworld)
            var gameState = await GetGameState(token).ConfigureAwait(false);
            if (gameState != 0x01 && gameState != 0x02)
            {
                Log("Connection interrupted. Restarting...");
                return TradePartnerWaitResult.KickedToMenu;
            }

            // Additional safety check every 10 seconds: verify link code is still valid
            if (elapsed % 10_000 < 500)
            {
                var currentCode = await GetCurrentLinkCode(token).ConfigureAwait(false);
                if (currentCode == 0)
                {
                    Log("Connection error. Restarting...");
                    return TradePartnerWaitResult.KickedToMenu;
                }
            }

            // Check if we've entered the trade box - this confirms a partner is connected
            if (await CheckIfInTradeBox(token).ConfigureAwait(false))
            {
                Log("Trade partner detected!");
                _wasConnectedToPartner = false; // Reset flag when successfully back to overworld
                return TradePartnerWaitResult.Success;
            }

            await Task.Delay(500, token).ConfigureAwait(false);
            elapsed += 500;
        }

        Log("Timed out waiting for trade partner.");
        return TradePartnerWaitResult.Timeout;
    }

    #endregion

    #region AutoOT Features

    private static void ApplyTrainerInfo(PA9 pokemon, TradePartnerStatusPLZA partner)
    {
        pokemon.OriginalTrainerGender = (byte)partner.Gender;
        pokemon.TrainerTID7 = (uint)Math.Abs(partner.DisplayTID);
        pokemon.TrainerSID7 = (uint)Math.Abs(partner.DisplaySID);
        pokemon.OriginalTrainerName = partner.OT;
    }

    private async Task<PA9> ApplyAutoOT(PA9 toSend, TradePartnerStatusPLZA tradePartner, SAV9ZA sav, CancellationToken token)
    {
        // Sanity check: if trade partner OT is empty, skip AutoOT
        if (string.IsNullOrWhiteSpace(tradePartner.OT))
        {
            return toSend;
        }

        if (toSend.Version == GameVersion.GO)
        {
            var goClone = toSend.Clone();
            goClone.OriginalTrainerName = tradePartner.OT;

            ClearOTTrash(goClone, tradePartner);

            if (!toSend.ChecksumValid)
                goClone.RefreshChecksum();

            var boxOffset = await GetBoxStartOffset(token).ConfigureAwait(false);
            await SetBoxPokemonAbsolute(boxOffset, goClone, token, sav).ConfigureAwait(false);
            return goClone;
        }

        if (toSend is IHomeTrack pk && pk.HasTracker)
        {
            return toSend;
        }

        if (toSend.Generation != toSend.Format)
        {
            return toSend;
        }

        bool isMysteryGift = toSend.FatefulEncounter;
        var cln = toSend.Clone();

        // Apply trainer info (OT, TID, SID, Gender)
        ApplyTrainerInfo(cln, tradePartner);

        if (!isMysteryGift)
        {
            // Validate language ID - if invalid, default to English (2)
            int language = tradePartner.Language;
            if (language < 1 || language > 12) // Valid language IDs are 1-12
                language = 2; // English
            cln.Language = language;
        }

        ClearOTTrash(cln, tradePartner);

        // Hard-code version to ZA since PLZA only has one game version
        cln.Version = GameVersion.ZA;

        // Set nickname to species name in the Pokemon's language using PKHeX's method
        // This properly handles generation-specific formatting and language-specific names
        if (!toSend.IsNicknamed)
            cln.ClearNickname();

        // Clear handler info - make it look like trade partner is OT and never traded it
        cln.CurrentHandler = 0; // 0 = OT is current handler

        if (toSend.IsShiny)
            cln.PID = (uint)((cln.TID16 ^ cln.SID16 ^ (cln.PID & 0xFFFF) ^ toSend.ShinyXor) << 16) | (cln.PID & 0xFFFF);

        cln.RefreshChecksum();

        var tradeSV = new LegalityAnalysis(cln);

        if (tradeSV.Valid)
        {
            // Don't pass sav - we've already set handler info and don't want UpdateHandler to overwrite it
            var boxOffset = await GetBoxStartOffset(token).ConfigureAwait(false);
            await SetBoxPokemonAbsolute(boxOffset, cln, token, null).ConfigureAwait(false);
            return cln;
        }
        else
        {
            if (toSend.Species != 0)
            {
                var boxOffset = await GetBoxStartOffset(token).ConfigureAwait(false);
                await SetBoxPokemonAbsolute(boxOffset, toSend, token, sav).ConfigureAwait(false);
            }
            return toSend;
        }
    }

    private static void ClearOTTrash(PA9 pokemon, TradePartnerStatusPLZA tradePartner)
    {
        Span<byte> trash = pokemon.OriginalTrainerTrash;
        trash.Clear();
        string name = tradePartner.OT;
        int maxLength = trash.Length / 2;
        int actualLength = Math.Min(name.Length, maxLength);
        for (int i = 0; i < actualLength; i++)
        {
            char value = name[i];
            trash[i * 2] = (byte)value;
            trash[(i * 2) + 1] = (byte)(value >> 8);
        }
        if (actualLength < maxLength)
        {
            trash[actualLength * 2] = 0x00;
            trash[(actualLength * 2) + 1] = 0x00;
        }
    }

    #endregion

    #region Trade Confirmation

    private async Task<PokeTradeResult> ConfirmAndStartTrading(PokeTradeDetail<PA9> detail, uint checksumBeforeTrade, CancellationToken token)
    {
        await Click(A, 3_000, token).ConfigureAwait(false);

        var boxOffset = await GetBoxStartOffset(token).ConfigureAwait(false);
        bool b1s1Changed = false;
        bool warningSent = false;
        int maxTime = Hub.Config.Trade.TradeConfiguration.MaxTradeConfirmTime;

        for (int i = 0; i < maxTime; i++)
        {
            await Click(A, 1_000, token).ConfigureAwait(false);

            // Send warning 10 seconds before timeout
            if (!warningSent && i == maxTime - 10 && maxTime >= 10)
            {
                detail.SendNotification(this, "Hey! Pick a Pokemon to trade or I am leaving!");
                warningSent = true;
            }

            if (!b1s1Changed)
            {
                var currentPokemon = await ReadPokemon(boxOffset, BoxFormatSlotSize, token).ConfigureAwait(false);
                var currentChecksum = currentPokemon.Checksum;

                if (currentChecksum != checksumBeforeTrade)
                    b1s1Changed = true;
            }

            if (b1s1Changed)
            {
                var currentGameState = await GetGameState(token).ConfigureAwait(false);
                if (currentGameState == 0x02)
                {
                    Log("Trade started! Waiting for completion...");
                    return PokeTradeResult.Success;
                }
            }
        }

        if (!b1s1Changed)
        {
            var finalPokemon = await ReadPokemon(boxOffset, BoxFormatSlotSize, token).ConfigureAwait(false);
            var finalChecksum = finalPokemon.Checksum;

            if (finalChecksum != checksumBeforeTrade)
                b1s1Changed = true;
        }

        if (b1s1Changed)
        {
            // B1S1 changed means BOTH players confirmed the trade
            // Give additional time for the game state to transition to trade animation (0x02)
            // This prevents disconnecting during an active trade that's about to start
            Log("Trade confirmed by both players. Waiting for trade animation to start...");

            int additionalWaitSeconds = 15; // Give 15 extra seconds for animation to start
            for (int i = 0; i < additionalWaitSeconds; i++)
            {
                var currentGameState = await GetGameState(token).ConfigureAwait(false);
                if (currentGameState == 0x02)
                {
                    Log("Trade started! Waiting for completion...");
                    return PokeTradeResult.Success;
                }
                await Task.Delay(1_000, token).ConfigureAwait(false);
            }

            // If we still haven't entered trade animation after 15 seconds, something is wrong
            Log("Trade was confirmed but animation never started. Possible connection issue.");
        }

        return PokeTradeResult.TrainerTooSlow;
    }

    #endregion

    #region Online Connection & Portal

    private async Task<bool> ConnectAndEnterPortal(CancellationToken token)
    {
        if (!await CheckIfOnOverworld(token).ConfigureAwait(false))
            await RecoverToOverworld(token).ConfigureAwait(false);

        await Click(X, 3_000, token).ConfigureAwait(false); // Load Menu

        await Click(DUP, 1_000, token).ConfigureAwait(false);
        await Click(A, 2_000, token).ConfigureAwait(false);
        await Click(DRIGHT, 1_000, token).ConfigureAwait(false);
        await Click(DRIGHT, 1_000, token).ConfigureAwait(false);
        await Click(A, 1_000, token).ConfigureAwait(false);
        await Click(DRIGHT, 1_000, token).ConfigureAwait(false);

        bool wasAlreadyConnected = await CheckIfConnectedOnline(token).ConfigureAwait(false);

        if (wasAlreadyConnected)
        {
            await Click(A, 1_000, token).ConfigureAwait(false);
            await Click(A, 1_000, token).ConfigureAwait(false);
            await Task.Delay(1_000, token).ConfigureAwait(false);
        }
        else
        {
            await Click(A, 1_000, token).ConfigureAwait(false);

            int attempts = 0;
            while (!await CheckIfConnectedOnline(token).ConfigureAwait(false))
            {
                await Task.Delay(1_000, token).ConfigureAwait(false);
                if (++attempts > 30)
                {
                    Log("Failed to connect online.");
                    return false;
                }
            }
            await Task.Delay(8_000 + Hub.Config.Timings.ExtraTimeConnectOnline, token).ConfigureAwait(false);
            Log("Connected online.");

            await Click(A, 1_000, token).ConfigureAwait(false);
            await Click(A, 1_000, token).ConfigureAwait(false);
            await Task.Delay(3_000, token).ConfigureAwait(false);
        }

        return true;
    }

    #endregion

    #region Trade Queue Processing

    private async Task DoNothing(CancellationToken token)
    {
        Log("Waiting for trade requests...");
        while (!token.IsCancellationRequested && Config.NextRoutineType == PokeRoutineType.Idle)
            await Task.Delay(1_000, token).ConfigureAwait(false);
    }

    private async Task DoTrades(SAV9ZA sav, CancellationToken token)
    {
        var type = Config.CurrentRoutineType;
        int waitCounter = 0;
        while (!token.IsCancellationRequested && Config.NextRoutineType == type)
        {
            var (detail, priority) = GetTradeData(type);
            if (detail is null)
            {
                await WaitForQueueStep(waitCounter++, token).ConfigureAwait(false);
                continue;
            }
            waitCounter = 0;

            detail.IsProcessing = true;
            Log($"Processing trade request...");
            Hub.Config.Stream.StartTrade(this, detail, Hub);
            Hub.Queues.StartTrade(this, detail);

            await PerformTrade(sav, detail, type, priority, token).ConfigureAwait(false);
        }
    }

    #endregion

    #region Navigation and Recovery

    private async Task DisconnectFromTrade(CancellationToken token)
    {
        Log("Disconnecting from trade...");
        await Click(B, 0_500, token).ConfigureAwait(false);
        await Click(B, 0_500, token).ConfigureAwait(false);
        await Click(B, 0_500, token).ConfigureAwait(false);
        await Click(A, 1_000, token).ConfigureAwait(false);
    }

    private async Task ExitTradeToOverworld(bool unexpected, CancellationToken token)
    {
        if (unexpected)
            Log("Unexpected behavior, recovering to overworld.");

        // Wait 3 seconds after trade completes before attempting to disconnect
        await Task.Delay(3_000, token).ConfigureAwait(false);

        // Check if we're already at overworld
        if (await CheckIfOnOverworld(token).ConfigureAwait(false))
        {
            StartFromOverworld = true;
            _wasConnectedToPartner = false; // Reset flag when successfully back to overworld
            return;
        }

        // Check if partner is still connected or has disconnected
        var nidCheck = await GetTradePartnerNID(Offsets.LinkTradePartnerNIDPointer, token).ConfigureAwait(false);

        if (nidCheck == 0)
        {
            // Partner already left, just press B to return to overworld
            int timeoutSeconds = 30;
            int elapsedExit = 0;

            while (elapsedExit < timeoutSeconds)
            {
                // Check if we've reached overworld
                if (await CheckIfOnOverworld(token).ConfigureAwait(false))
                {
                    Log("Returned to overworld.");
                    StartFromOverworld = true;
                    _wasConnectedToPartner = false; // Reset flag when successfully back to overworld
                    return;
                }

                // Continue pressing B to exit menus
                await Click(B, 1_000, token).ConfigureAwait(false);
                elapsedExit++;
            }

            // Failed to return to overworld - restart the game
            Log("Failed to return to overworld after 30 seconds. Restarting game...");
            await RestartGamePLZA(token).ConfigureAwait(false);
            StartFromOverworld = true;
            return;
        }
        else
        {
            int disconnectTimeout = 30; // Extended timeout for full exit sequence
            int disconnectElapsed = 0;
            bool partnerDisconnectedDuringExit = false;

            while (disconnectElapsed < disconnectTimeout)
            {
                // Check if we've reached overworld
                if (await CheckIfOnOverworld(token).ConfigureAwait(false))
                {
                    Log("Returned to overworld.");
                    StartFromOverworld = true;
                    _wasConnectedToPartner = false; // Reset flag when successfully back to overworld
                    return;
                }

                // Check if partner disconnected during exit - if so, switch to B-only
                if (!partnerDisconnectedDuringExit)
                {
                    var currentNID = await GetTradePartnerNID(Offsets.LinkTradePartnerNIDPointer, token).ConfigureAwait(false);
                    if (currentNID == 0)
                    {
                        partnerDisconnectedDuringExit = true;
                    }
                }

                if (partnerDisconnectedDuringExit)
                {
                    // Partner left, just press B to navigate menus
                    await Click(B, 1_000, token).ConfigureAwait(false);
                }
                else
                {
                    // Partner still connected, press B+A to disconnect
                    await Click(B, 1_000, token).ConfigureAwait(false);
                    await Click(A, 1_000, token).ConfigureAwait(false);
                }

                disconnectElapsed++;
            }

            // Failed to exit properly - restart the game
            Log("Failed to exit trade after 30 seconds. Restarting game...");
            await RestartGamePLZA(token).ConfigureAwait(false);
            StartFromOverworld = true;
        }
    }

    #endregion

    #region Game State & Data Access

    private async Task<TradePartnerStatusPLZA> GetTradePartnerFullInfo(CancellationToken token)
    {
        // Read trade partner status data (uses different offsets than bot's own MyStatus)
        var trader_info = await GetTradePartnerStatus(Offsets.Trader1MyStatusPointer, token).ConfigureAwait(false);
        return trader_info;
    }

    private async Task<ulong> GetBoxStartOffset(CancellationToken token)
    {
        if (_cachedBoxOffset.HasValue)
            return _cachedBoxOffset.Value;

        // Get Box 1 Slot 1 address
        var finalOffset = await ResolvePointer(Offsets.BoxStartPokemonPointer, token).ConfigureAwait(false);
        _cachedBoxOffset = finalOffset;
        return finalOffset;
    }

    private async Task<bool> CheckIfOnOverworld(CancellationToken token)
    {
        var offset = await SwitchConnection.PointerAll(Offsets.OverworldPointer, token).ConfigureAwait(false);
        return await IsOnOverworld(offset, token).ConfigureAwait(false);
    }

    private async Task<bool> CheckIfConnectedOnline(CancellationToken token)
    {
        var offset = await SwitchConnection.PointerAll(Offsets.IsConnectedPointer, token).ConfigureAwait(false);
        return await IsConnectedOnline(offset, token).ConfigureAwait(false);
    }

    private async Task<byte> GetGameState(CancellationToken token)
    {
        var offset = await SwitchConnection.PointerAll(Offsets.GameStatePointer, token).ConfigureAwait(false);
        var data = await SwitchConnection.ReadBytesAbsoluteAsync(offset, 1, token).ConfigureAwait(false);
        return data[0];
    }

    private async Task<int> GetCurrentLinkCode(CancellationToken token)
    {
        var offset = await SwitchConnection.PointerAll(Offsets.LinkCodeTradePointer, token).ConfigureAwait(false);
        var data = await SwitchConnection.ReadBytesAbsoluteAsync(offset, 4, token).ConfigureAwait(false);
        return BitConverter.ToInt32(data, 0);
    }

    private async Task<bool> CheckIfInTradeBox(CancellationToken token)
    {
        var offset = await SwitchConnection.PointerAll(Offsets.TradeBoxStatusPointer, token).ConfigureAwait(false);
        return await IsInTradeBox(offset, token).ConfigureAwait(false);
    }

    #endregion

    #region Trade Result Handling

    private void HandleAbortedTrade(PokeTradeDetail<PA9> detail, PokeRoutineType type, uint priority, PokeTradeResult result)
    {
        // Skip processing if we've already handled the notification (e.g., NoTrainerFound)
        if (result == PokeTradeResult.NoTrainerFound)
            return;

        detail.IsProcessing = false;
        if (result.ShouldAttemptRetry() && detail.Type != PokeTradeType.Random && !detail.IsRetry)
        {
            detail.IsRetry = true;
            Hub.Queues.Enqueue(type, detail, Math.Min(priority, PokeTradePriorities.Tier2));
            detail.SendNotification(this, "Oops! Something happened. I'll requeue you for another attempt.");
        }
        else
        {
            detail.SendNotification(this, $"Oops! Something happened. Canceling the trade: {result}.");
            detail.TradeCanceled(this, result);
        }
    }

    private async Task InnerLoop(SAV9ZA sav, CancellationToken token)
    {
        while (!token.IsCancellationRequested)
        {
            Config.IterateNextRoutine();
            var task = Config.CurrentRoutineType switch
            {
                PokeRoutineType.Idle => DoNothing(token),
                _ => DoTrades(sav, token),
            };
            try
            {
                await task.ConfigureAwait(false);
            }
            catch (SocketException e)
            {
                if (e.StackTrace != null)
                    Connection.LogError(e.StackTrace);
                var attempts = Hub.Config.Timings.ReconnectAttempts;
                var delay = Hub.Config.Timings.ExtraReconnectDelay;
                var protocol = Config.Connection.Protocol;
                if (!await TryReconnect(attempts, delay, protocol, token).ConfigureAwait(false))
                    return;

                // Invalidate cached pointers after reconnection - game state may have changed
                _cachedBoxOffset = null;
                Log("Reconnected - cached pointers invalidated.");
            }
        }
    }

    #endregion

    #region Events

    private void OnConnectionError(Exception ex)
    {
        ConnectionError?.Invoke(this, ex);
    }

    private void OnConnectionSuccess()
    {
        ConnectionSuccess?.Invoke(this, EventArgs.Empty);
    }

    #endregion

    #region Specialized Trade Types

    private async Task<PokeTradeResult> PerformBatchTrade(SAV9ZA sav, PokeTradeDetail<PA9> poke, CancellationToken token)
    {
        int completedTrades = 0;
        var startingDetail = poke;
        var originalTrainerID = startingDetail.Trainer.ID;

        var tradesToProcess = poke.BatchTrades ?? [poke.TradeData];
        var totalBatchTrades = tradesToProcess.Count;

        // Cache trade partner info after first successful connection
        TradePartnerStatusPLZA? cachedTradePartnerInfo = null;

        void SendCollectedPokemonAndCleanup()
        {
            var allReceived = BatchTracker.GetReceivedPokemon(originalTrainerID);
            if (allReceived.Count > 0)
            {
                poke.SendNotification(this, $"Sending you the {allReceived.Count} Pokémon you traded to me before the interruption.");

                Log($"Returning {allReceived.Count} Pokémon to trainer {originalTrainerID}.");

                // Send each Pokemon directly instead of calling TradeFinished
                for (int j = 0; j < allReceived.Count; j++)
                {
                    var pokemon = allReceived[j];
                    var speciesName = SpeciesName.GetSpeciesName(pokemon.Species, 2);
                    Log($"Returning: {speciesName}");

                    // Send the Pokemon directly to the notifier
                    poke.SendNotification(this, pokemon, $"Pokémon you traded to me: {speciesName}");
                    Thread.Sleep(500);
                }
            }
            else
            {
                Log($"No Pokémon found to return for trainer {originalTrainerID}.");
            }

            BatchTracker.ClearReceivedPokemon(originalTrainerID);
            BatchTracker.ReleaseBatch(originalTrainerID, startingDetail.UniqueTradeID);
            poke.IsProcessing = false;
            Hub.Queues.Info.Remove(new TradeEntry<PA9>(poke, originalTrainerID, PokeRoutineType.Batch, poke.Trainer.TrainerName, poke.UniqueTradeID));
        }

        for (int i = 0; i < totalBatchTrades; i++)
        {
            var currentTradeIndex = i;
            var toSend = tradesToProcess[currentTradeIndex];
            ulong boxOffset;

            poke.TradeData = toSend;
            poke.Notifier.UpdateBatchProgress(currentTradeIndex + 1, toSend, poke.UniqueTradeID);

<<<<<<< HEAD
            // Note: For currentTradeIndex > 0, the next Pokemon is injected DURING the trade animation
            // (see lines ~1009-1033 where GameState = 0x02 is detected)
            // This saves 5-8 seconds per trade compared to waiting for animation to complete first

            ulong boxOffset; // Used throughout batch trade process for Pokemon injection
=======
            // For subsequent trades (after first), we've already prepared the Pokemon during the previous trade animation
            // No need to prepare here - just send notification
            if (currentTradeIndex > 0)
            {
                poke.SendNotification(this, $"**Ready!** You can now offer your Pokémon for trade {currentTradeIndex + 1}/{totalBatchTrades}.");
                await Task.Delay(2_000, token).ConfigureAwait(false);
            }
>>>>>>> 7f297bb7

            // For first trade only - search for partner
            if (currentTradeIndex == 0)
            {
                await Click(A, 0_500, token).ConfigureAwait(false);
                await Click(A, 0_500, token).ConfigureAwait(false);

                WaitAtBarrierIfApplicable(token);
                await Click(A, 1_000, token).ConfigureAwait(false);

                poke.TradeSearching(this);
                var partnerWaitResult = await WaitForTradePartner(token).ConfigureAwait(false);

                if (token.IsCancellationRequested)
                {
                    StartFromOverworld = true;
                    await ExitTradeToOverworld(false, token).ConfigureAwait(false);
                    poke.SendNotification(this, "Canceling the batch trades. The routine has been interrupted.");
                    SendCollectedPokemonAndCleanup();
                    return PokeTradeResult.RoutineCancel;
                }

                if (partnerWaitResult == TradePartnerWaitResult.Timeout)
                {
                    // Partner never showed up - their fault, don't requeue
                    poke.IsProcessing = false;
                    poke.SendNotification(this, "No trading partner found. Canceling the batch trades.");
                    poke.TradeCanceled(this, PokeTradeResult.NoTrainerFound);
                    SendCollectedPokemonAndCleanup();

                    await RecoverToOverworld(token).ConfigureAwait(false);
                    return PokeTradeResult.NoTrainerFound;
                }

                if (partnerWaitResult == TradePartnerWaitResult.KickedToMenu)
                {
                    // Bot got kicked to menu - our fault, trigger requeue
                    Log("Connection error. Retrying...");
                    SendCollectedPokemonAndCleanup();
                    await RecoverToOverworld(token).ConfigureAwait(false);
                    return PokeTradeResult.RecoverStart;
                }

                Hub.Config.Stream.EndEnterCode(this);

                // Wait until we're in the trade box
                Log("Searching for trade partner...");
                int boxCheckAttempts = 0;
                while (!await CheckIfInTradeBox(token).ConfigureAwait(false))
                {
                    await Task.Delay(500, token).ConfigureAwait(false);
                    if (++boxCheckAttempts > 30) // 15 seconds max
                    {
                        Log("No trade partner found.");
                        return PokeTradeResult.NoTrainerFound;
                    }
                }

                // Wait for trade UI and partner data to load
                await Task.Delay(2_000, token).ConfigureAwait(false);

                // Get the trade partner's offered Pokemon address
                TradePartnerOfferedOffset = await ResolvePointer(Offsets.LinkTradePartnerPokemonPointer, token).ConfigureAwait(false);

                // Now that data has loaded, read partner info
                var tradePartnerFullInfo = await GetTradePartnerFullInfo(token).ConfigureAwait(false);
                cachedTradePartnerInfo = tradePartnerFullInfo; // Cache for subsequent trades
                var tradePartner = new TradePartnerPLZA(tradePartnerFullInfo);

                var trainerNID = await GetTradePartnerNID(Offsets.LinkTradePartnerNIDPointer, token).ConfigureAwait(false);

                Log($"[TradePartner] OT: {tradePartner.TrainerName}, TID: {tradePartner.TID7}, SID: {tradePartner.SID7}, Gender: {tradePartnerFullInfo.Gender}, Language: {tradePartnerFullInfo.Language}, NID: {trainerNID}");

                RecordUtil<PokeTradeBotPLZA>.Record($"Initiating\t{trainerNID:X16}\t{tradePartner.TrainerName}\t{poke.Trainer.TrainerName}\t{poke.Trainer.ID}\t{poke.ID}\t{toSend.EncryptionConstant:X8}");

                poke.SendNotification(this, $"Found trade partner: {tradePartner.TrainerName}. **TID**: {tradePartner.TID7} **SID**: {tradePartner.SID7}");

                var tradeCodeStorage = new TradeCodeStorage();
                var existingTradeDetails = tradeCodeStorage.GetTradeDetails(poke.Trainer.ID);

                bool shouldUpdateOT = existingTradeDetails?.OT != tradePartner.TrainerName;
                bool shouldUpdateTID = existingTradeDetails?.TID != int.Parse(tradePartner.TID7);
                bool shouldUpdateSID = existingTradeDetails?.SID != int.Parse(tradePartner.SID7);

                if (shouldUpdateOT || shouldUpdateTID || shouldUpdateSID)
                {
                    string? ot = shouldUpdateOT ? tradePartner.TrainerName : existingTradeDetails?.OT;
                    int? tid = shouldUpdateTID ? int.Parse(tradePartner.TID7) : existingTradeDetails?.TID;
                    int? sid = shouldUpdateSID ? int.Parse(tradePartner.SID7) : existingTradeDetails?.SID;

                    if (ot != null && tid.HasValue && sid.HasValue)
                    {
                        tradeCodeStorage.UpdateTradeDetails(poke.Trainer.ID, ot, tid.Value, sid.Value);
                    }
                }

                var partnerCheck = CheckPartnerReputation(this, poke, trainerNID, tradePartner.TrainerName, AbuseSettings, token);
                if (partnerCheck != PokeTradeResult.Success)
                {
                    poke.SendNotification(this, "Trade partner blocked. Canceling trades.");
                    SendCollectedPokemonAndCleanup();
                    await Click(A, 1_000, token).ConfigureAwait(false);
                    await ExitTradeToOverworld(false, token).ConfigureAwait(false);
                    return partnerCheck;
                }

                poke.SendNotification(this, $"Found trade partner: {tradePartner.TrainerName}. **TID**: {tradePartner.TID7} **SID**: {tradePartner.SID7}");

                // Apply AutoOT for first trade if needed
                if (Hub.Config.Legality.UseTradePartnerInfo && !poke.IgnoreAutoOT && PokeBot.CanUseAutoOT(poke))
                {
                    toSend = await ApplyAutoOT(toSend, tradePartnerFullInfo, sav, token).ConfigureAwait(false);
                    poke.TradeData = toSend;
                    // Give game time to refresh trade offer display with AutoOT Pokemon
                    await Task.Delay(3_000, token).ConfigureAwait(false);
                }
            }

            if (currentTradeIndex == 0)
            {
                poke.SendNotification(this, $"Please offer your Pokémon for trade 1/{totalBatchTrades}.");
            }

            var offsetBeforeBatch = await GetBoxStartOffset(token).ConfigureAwait(false);
            var pokemonBeforeBatchTrade = await ReadPokemon(offsetBeforeBatch, BoxFormatSlotSize, token).ConfigureAwait(false);
            var checksumBeforeBatchTrade = pokemonBeforeBatchTrade.Checksum;

            Log($"Confirming trade {currentTradeIndex + 1}/{totalBatchTrades}.");
            var tradeResult = await ConfirmAndStartTrading(poke, checksumBeforeBatchTrade, token).ConfigureAwait(false);
            if (tradeResult != PokeTradeResult.Success)
            {
                poke.SendNotification(this, $"Trade failed for trade {currentTradeIndex + 1}/{totalBatchTrades}. Canceling remaining trades.");
                SendCollectedPokemonAndCleanup();
                if (tradeResult == PokeTradeResult.TrainerTooSlow)
                {
                    await DisconnectFromTrade(token).ConfigureAwait(false);
                }
                await ExitTradeToOverworld(false, token).ConfigureAwait(false);
                return tradeResult;
            }

            // Wait for trade to complete
            Log($"Confirming trade {currentTradeIndex + 1}/{totalBatchTrades}...");

            int maxBatchWaitSeconds = Hub.Config.Trade.TradeConfiguration.TradeWaitTime;
            int elapsedBatch = 0;
            bool batchTradeAnimationStarted = false;
            bool batchTradeCompleted = false;
            bool batchWarningSent = false;

            // First, wait for GameState to become 0x02 (trade animation in progress)
            while (elapsedBatch < maxBatchWaitSeconds && !batchTradeAnimationStarted)
            {
                await Task.Delay(1_000, token).ConfigureAwait(false);
                elapsedBatch++;

                // Send warning 10 seconds before timeout
                if (!batchWarningSent && elapsedBatch == maxBatchWaitSeconds - 10 && maxBatchWaitSeconds >= 10)
                {
                    poke.SendNotification(this, "Hey! Pick a Pokemon to trade or I am leaving!");
                    batchWarningSent = true;
                }

                var currentState = await GetGameState(token).ConfigureAwait(false);
                if (currentState == 0x02)
                {
                    batchTradeAnimationStarted = true;

                    // B1S1 has changed - immediately read and save the received Pokemon
                    boxOffset = await GetBoxStartOffset(token).ConfigureAwait(false);
                    var receivedPokemon = await ReadPokemon(boxOffset, BoxFormatSlotSize, token).ConfigureAwait(false);
                    Log($"Trade {currentTradeIndex + 1} confirmed - received {(Species)receivedPokemon.Species}");

                    // Immediately inject the next Pokemon if there is one
                    if (currentTradeIndex + 1 < totalBatchTrades)
                    {
                        var nextPokemon = tradesToProcess[currentTradeIndex + 1];

                        // Apply AutoOT if needed
                        if (Hub.Config.Legality.UseTradePartnerInfo && !poke.IgnoreAutoOT && PokeBot.CanUseAutoOT(poke) && cachedTradePartnerInfo != null)
                        {
                            nextPokemon = await ApplyAutoOT(nextPokemon, cachedTradePartnerInfo, sav, token);
                            tradesToProcess[currentTradeIndex + 1] = nextPokemon;
                        }
                        else
                        {
                            // No AutoOT - inject directly
                            await SetBoxPokemonAbsolute(boxOffset, nextPokemon, token, sav).ConfigureAwait(false);
                        }

                        Log($"Next Pokemon ({currentTradeIndex + 2}/{totalBatchTrades}) injected into B1S1 during animation");
                    }
                }
            }

            if (!batchTradeAnimationStarted)
            {
                Log($"Trade {currentTradeIndex + 1}/{totalBatchTrades} was not confirmed.");
                poke.SendNotification(this, $"Trade {currentTradeIndex + 1}/{totalBatchTrades} was not confirmed. Canceling remaining trades.");
                SendCollectedPokemonAndCleanup();
                await DisconnectFromTrade(token).ConfigureAwait(false);
                await ExitTradeToOverworld(false, token).ConfigureAwait(false);
                return PokeTradeResult.TrainerTooSlow;
            }

            // Now wait for GameState to return to 0x01 (trade animation complete)
            while (elapsedBatch < maxBatchWaitSeconds)
            {
                await Task.Delay(1_000, token).ConfigureAwait(false);
                elapsedBatch++;

                var currentState = await GetGameState(token).ConfigureAwait(false);

                if (currentState == 0x01) // Trade animation finished!
                {
                    batchTradeCompleted = true;
                    break;
                }
            }

            if (!batchTradeCompleted)
            {
                Log($"Trade {currentTradeIndex + 1}/{totalBatchTrades} timed out.");
                poke.SendNotification(this, $"Trade {currentTradeIndex + 1}/{totalBatchTrades} timed out. Canceling remaining trades.");
                SendCollectedPokemonAndCleanup();
                await DisconnectFromTrade(token).ConfigureAwait(false);
                await ExitTradeToOverworld(false, token).ConfigureAwait(false);
                return PokeTradeResult.TrainerTooSlow;
            }

            if (token.IsCancellationRequested)
            {
                StartFromOverworld = true;
                poke.SendNotification(this, "Canceling batch trades.");
                SendCollectedPokemonAndCleanup();
                await ExitTradeToOverworld(false, token).ConfigureAwait(false);
                return PokeTradeResult.RoutineCancel;
            }

            // Read received Pokemon immediately after trade completes, before injecting next Pokemon
            boxOffset = await GetBoxStartOffset(token).ConfigureAwait(false);
            var received = await ReadPokemon(boxOffset, BoxFormatSlotSize, token).ConfigureAwait(false);
            var checksumAfterBatchTrade = received.Checksum;

            if (checksumBeforeBatchTrade == checksumAfterBatchTrade)
            {
                Log($"Batch trade {currentTradeIndex + 1}/{totalBatchTrades} was canceled or did not occur.");
                poke.SendNotification(this, $"Trade {currentTradeIndex + 1}/{totalBatchTrades} was canceled. Canceling remaining trades.");
                SendCollectedPokemonAndCleanup();
                await DisconnectFromTrade(token).ConfigureAwait(false);
                await ExitTradeToOverworld(false, token).ConfigureAwait(false);
                return PokeTradeResult.TrainerTooSlow;
            }

            Log($"Trade {currentTradeIndex + 1}/{totalBatchTrades} complete! Received {(Species)received.Species}.");

            // NOW prepare and inject the next Pokemon (after we've read what we received)
            if (currentTradeIndex + 1 < totalBatchTrades)
            {
                Log($"Preparing next Pokémon ({currentTradeIndex + 2}/{totalBatchTrades})...");

                var nextTradeIndex = currentTradeIndex + 1;
                var nextToSend = tradesToProcess[nextTradeIndex];

                if (nextToSend.Species != 0)
                {
                    if (Hub.Config.Legality.UseTradePartnerInfo && !poke.IgnoreAutoOT && cachedTradePartnerInfo != null)
                    {
                        nextToSend = await ApplyAutoOT(nextToSend, cachedTradePartnerInfo, sav, token);
                        tradesToProcess[nextTradeIndex] = nextToSend; // Update the list
                    }
                    else
                    {
                        // AutoOT not applied, inject directly
                        var nextBoxOffset = await GetBoxStartOffset(token).ConfigureAwait(false);
                        await SetBoxPokemonAbsolute(nextBoxOffset, nextToSend, token, sav).ConfigureAwait(false);
                    }
                }

                Log($"Next Pokémon prepared and injected!");
            }

            UpdateCountsAndExport(poke, received, toSend);

            // Get the trainer NID and name for logging
            var logTrainerNID = currentTradeIndex == 0 ? await GetTradePartnerNID(Offsets.LinkTradePartnerNIDPointer, token).ConfigureAwait(false) : 0;
            var logPartner = cachedTradePartnerInfo != null ? new TradePartnerPLZA(cachedTradePartnerInfo) : null;
            LogSuccessfulTrades(poke, logTrainerNID, logPartner?.TrainerName ?? "Unknown");

            BatchTracker.AddReceivedPokemon(originalTrainerID, received);
            completedTrades = currentTradeIndex + 1;

            // If there are more trades, notify user to offer next Pokemon (already injected during animation)
            if (completedTrades < totalBatchTrades)
            {
                poke.SendNotification(this, $"Trade {completedTrades}/{totalBatchTrades} complete! **Ready!** Please offer your Pokémon for trade {completedTrades + 1}/{totalBatchTrades}.");
            }

            if (completedTrades == totalBatchTrades)
            {
                // Get all collected Pokemon before cleaning anything up
                var allReceived = BatchTracker.GetReceivedPokemon(originalTrainerID);

                // First send notification that trades are complete
                poke.SendNotification(this, "All batch trades completed! Thank you for trading!");

                // Send back all received Pokemon if ReturnPKMs is enabled
                if (Hub.Config.Discord.ReturnPKMs && allReceived.Count > 0)
                {
                    poke.SendNotification(this, $"Here are the {allReceived.Count} Pokémon you traded to me:");

                    // Send each Pokemon directly instead of calling TradeFinished
                    for (int j = 0; j < allReceived.Count; j++)
                    {
                        var pokemon = allReceived[j];
                        var speciesName = SpeciesName.GetSpeciesName(pokemon.Species, 2);

                        // Send the Pokemon directly to the notifier
                        poke.SendNotification(this, pokemon, $"Pokémon you traded to me: {speciesName}");
                        await Task.Delay(500, token).ConfigureAwait(false);
                    }
                }

                // Now call TradeFinished ONCE for the entire batch with the last received Pokemon
                // This signals that the entire batch trade transaction is complete
                if (allReceived.Count > 0)
                {
                    poke.TradeFinished(this, allReceived[^1]);
                }
                else
                {
                    poke.TradeFinished(this, received);
                }

                // Mark the batch as fully completed and clean up
                Hub.Queues.CompleteTrade(this, startingDetail);
                BatchTracker.ClearReceivedPokemon(originalTrainerID);

                // Exit the trade state
                await ExitTradeToOverworld(false, token).ConfigureAwait(false);
                poke.IsProcessing = false;
                break;
            }

            // Next trade is already prepared - give game a moment to refresh the UI
            if (currentTradeIndex + 1 < totalBatchTrades)
            {
                Log($"Ready for next trade ({currentTradeIndex + 2}/{totalBatchTrades})...");
                await Task.Delay(2_000, token).ConfigureAwait(false);
            }
        }

        // Ensure we exit properly even if the loop breaks unexpectedly
        await ExitTradeToOverworld(false, token).ConfigureAwait(false);
        poke.IsProcessing = false;
        return PokeTradeResult.Success;
    }

    #endregion

    #region Core Trade Logic

    private async Task PerformTrade(SAV9ZA sav, PokeTradeDetail<PA9> detail, PokeRoutineType type, uint priority, CancellationToken token)
    {
        PokeTradeResult result;
        try
        {
            // All trades go through PerformLinkCodeTrade which will handle both regular and batch trades
            result = await PerformLinkCodeTrade(sav, detail, token).ConfigureAwait(false);

            if (result != PokeTradeResult.Success)
            {
                if (detail.Type == PokeTradeType.Batch)
                    await HandleAbortedBatchTrade(detail, type, priority, result, token).ConfigureAwait(false);
                else
                    HandleAbortedTrade(detail, type, priority, result);
            }
        }
        catch (SocketException socket)
        {
            Log(socket.Message);
            result = PokeTradeResult.ExceptionConnection;
            if (detail.Type == PokeTradeType.Batch)
                await HandleAbortedBatchTrade(detail, type, priority, result, token).ConfigureAwait(false);
            else
                HandleAbortedTrade(detail, type, priority, result);
            throw;
        }
        catch (Exception e)
        {
            Log(e.Message);
            result = PokeTradeResult.ExceptionInternal;
            if (detail.Type == PokeTradeType.Batch)
                await HandleAbortedBatchTrade(detail, type, priority, result, token).ConfigureAwait(false);
            else
                HandleAbortedTrade(detail, type, priority, result);
        }
    }

    private async Task<PokeTradeResult> PerformLinkCodeTrade(SAV9ZA sav, PokeTradeDetail<PA9> poke, CancellationToken token)
    {
        // Check if trade was canceled by user
        if (poke.IsCanceled)
        {
            Log($"Trade for {poke.Trainer.TrainerName} was canceled by user.");
            poke.TradeCanceled(this, PokeTradeResult.UserCanceled);
            return PokeTradeResult.UserCanceled;
        }

        // Update Barrier Settings
        UpdateBarrier(poke.IsSynchronized);
        poke.TradeInitialize(this);
        Hub.Config.Stream.EndEnterCode(this);

        // Handle connection and portal entry FIRST
        if (!await EnsureConnectedAndInPortal(token).ConfigureAwait(false))
        {
            return PokeTradeResult.RecoverStart;
        }

        // Enter Link Trade and code
        var result = await EnterLinkTradeAndCode(poke, poke.Code, token).ConfigureAwait(false);

        if (result == LinkCodeEntryResult.VerificationFailedMismatch)
        {
            // Code didn't match - something went wrong, restart game
            Log("Code verification failed. Restarting game...");
            await RestartGamePLZA(token).ConfigureAwait(false);
            return PokeTradeResult.RecoverStart;
        }

        // Inject Pokemon AFTER code verification succeeds and BEFORE searching
        var toSend = poke.TradeData;
        if (toSend.Species != 0)
        {
            Log("Preparing Pokemon for trade...");
            var offset = await GetBoxStartOffset(token).ConfigureAwait(false);
            await SetBoxPokemonAbsolute(offset, toSend, token, sav).ConfigureAwait(false);
        }

        StartFromOverworld = false;

        // Route to appropriate trade handling based on trade type
        if (poke.Type == PokeTradeType.Batch)
            return await PerformBatchTrade(sav, poke, token).ConfigureAwait(false);

        return await PerformNonBatchTrade(sav, poke, token).ConfigureAwait(false);
    }

    private async Task<bool> EnsureConnectedAndInPortal(CancellationToken token)
    {
        if (StartFromOverworld)
        {
            if (!await CheckIfOnOverworld(token).ConfigureAwait(false))
            {
                await RecoverToOverworld(token).ConfigureAwait(false);
            }

            if (!await ConnectAndEnterPortal(token).ConfigureAwait(false))
            {
                Log("Connection error. Restarting...");
                await RecoverToOverworld(token).ConfigureAwait(false);
                return false;
            }
        }
        else if (!await CheckIfConnectedOnline(token).ConfigureAwait(false))
        {
            await RecoverToOverworld(token).ConfigureAwait(false);
            if (!await ConnectAndEnterPortal(token).ConfigureAwait(false))
            {
                Log("Connection failed. Restarting...");
                await RecoverToOverworld(token).ConfigureAwait(false);
                return false;
            }
        }

        return true;
    }

    private async Task<LinkCodeEntryResult> EnterLinkTradeAndCode(PokeTradeDetail<PA9> poke, int code, CancellationToken token)
    {
        // Loading code entry
        if (poke.Type != PokeTradeType.Random)
        {
            Hub.Config.Stream.StartEnterCode(this);
        }
        // Read current code to determine if we need to clear
        var currentCode = await GetCurrentLinkCode(token).ConfigureAwait(false);

        // If there's a non-zero code, clear it
        if (currentCode != 0)
        {
            var formattedCode = $"{currentCode:00000000}";
            var digitCount = formattedCode.Length;
            await Task.Delay(1_000, token).ConfigureAwait(false);

            for (int i = 0; i < digitCount; i++)
                await Click(B, 0, token).ConfigureAwait(false);

            await Task.Delay(1_000, token).ConfigureAwait(false);
        }



        // Enter the new code
        await EnterLinkCode(code, Hub.Config, token).ConfigureAwait(false);
        await Click(PLUS, 2_000, token).ConfigureAwait(false);

        // Verify the code was entered correctly (memory updates immediately after PLUS)
        var verifyCode = await GetCurrentLinkCode(token).ConfigureAwait(false);

        if (verifyCode != code)
        {
            return LinkCodeEntryResult.VerificationFailedMismatch;
        }

        return LinkCodeEntryResult.Success;
    }

    private async Task<PokeTradeResult> PerformNonBatchTrade(SAV9ZA sav, PokeTradeDetail<PA9> poke, CancellationToken token)
    {
        var toSend = poke.TradeData;

        await Click(A, 0_500, token).ConfigureAwait(false);
        await Click(A, 0_500, token).ConfigureAwait(false);

        WaitAtBarrierIfApplicable(token);
        await Click(A, 1_000, token).ConfigureAwait(false);

        poke.TradeSearching(this);
        var partnerWaitResult = await WaitForTradePartner(token).ConfigureAwait(false);

        if (token.IsCancellationRequested)
        {
            StartFromOverworld = true;
            await ExitTradeToOverworld(false, token).ConfigureAwait(false);
            return PokeTradeResult.RoutineCancel;
        }

        if (partnerWaitResult == TradePartnerWaitResult.Timeout)
        {
            // Partner never showed up - their fault, don't requeue
            poke.IsProcessing = false;
            poke.SendNotification(this, "No trading partner found. Canceling the trade.");
            poke.TradeCanceled(this, PokeTradeResult.NoTrainerFound);

            await RecoverToOverworld(token).ConfigureAwait(false);
            return PokeTradeResult.NoTrainerFound;
        }

        if (partnerWaitResult == TradePartnerWaitResult.KickedToMenu)
        {
            // Bot got kicked to menu - our fault, trigger requeue
            Log("Connection error. Retrying...");
            await RecoverToOverworld(token).ConfigureAwait(false);
            return PokeTradeResult.RecoverStart;
        }

        Hub.Config.Stream.EndEnterCode(this);

        // Wait until we're in the trade box
        Log("Searching for trade partner...");
        int boxCheckAttempts = 0;
        while (!await CheckIfInTradeBox(token).ConfigureAwait(false))
        {
            await Task.Delay(500, token).ConfigureAwait(false);
            if (++boxCheckAttempts > 30) // 15 seconds max
            {
                Log("No trade partner found.");
                return PokeTradeResult.NoTrainerFound;
            }
        }

        // Wait for trade UI and partner data to load
        await Task.Delay(5_000, token).ConfigureAwait(false);

        // Get the trade partner's offered Pokemon address
        TradePartnerOfferedOffset = await ResolvePointer(Offsets.LinkTradePartnerPokemonPointer, token).ConfigureAwait(false);

        // Read baseline EC before any user interaction (for Clone/Dump detection)
        var partnerOfferedBaseline = await SwitchConnection.ReadBytesAbsoluteAsync(TradePartnerOfferedOffset, 8, token).ConfigureAwait(false);

        // Now that data has loaded, read partner info
        var tradePartnerFullInfo = await GetTradePartnerFullInfo(token).ConfigureAwait(false);
        var tradePartner = new TradePartnerPLZA(tradePartnerFullInfo);

        var trainerNID = await GetTradePartnerNID(Offsets.LinkTradePartnerNIDPointer, token).ConfigureAwait(false);

        Log($"[TradePartner] OT: {tradePartner.TrainerName}, TID: {tradePartner.TID7}, SID: {tradePartner.SID7}, Gender: {tradePartnerFullInfo.Gender}, Language: {tradePartnerFullInfo.Language}, NID: {trainerNID}");

        RecordUtil<PokeTradeBotPLZA>.Record($"Initiating\t{trainerNID:X16}\t{tradePartner.TrainerName}\t{poke.Trainer.TrainerName}\t{poke.Trainer.ID}\t{poke.ID}\t{toSend.EncryptionConstant:X8}");
        poke.SendNotification(this, $"Found trade partner: {tradePartner.TrainerName}. **TID**: {tradePartner.TID7} **SID**: {tradePartner.SID7} Waiting for a Pokémon...");

        var tradeCodeStorage = new TradeCodeStorage();
        var existingTradeDetails = tradeCodeStorage.GetTradeDetails(poke.Trainer.ID);

        bool shouldUpdateOT = existingTradeDetails?.OT != tradePartner.TrainerName;
        bool shouldUpdateTID = existingTradeDetails?.TID != int.Parse(tradePartner.TID7);
        bool shouldUpdateSID = existingTradeDetails?.SID != int.Parse(tradePartner.SID7);

        if (shouldUpdateOT || shouldUpdateTID || shouldUpdateSID)
        {
            string? ot = shouldUpdateOT ? tradePartner.TrainerName : existingTradeDetails?.OT;
            int? tid = shouldUpdateTID ? int.Parse(tradePartner.TID7) : existingTradeDetails?.TID;
            int? sid = shouldUpdateSID ? int.Parse(tradePartner.SID7) : existingTradeDetails?.SID;

            if (ot != null && tid.HasValue && sid.HasValue)
            {
                tradeCodeStorage.UpdateTradeDetails(poke.Trainer.ID, ot, tid.Value, sid.Value);
            }
        }

        var partnerCheck = CheckPartnerReputation(this, poke, trainerNID, tradePartner.TrainerName, AbuseSettings, token);
        if (partnerCheck != PokeTradeResult.Success)
        {
            await Click(A, 1_000, token).ConfigureAwait(false);
            await ExitTradeToOverworld(false, token).ConfigureAwait(false);
            return partnerCheck;
        }

        // Clone and Dump functionality
        if (poke.Type == PokeTradeType.Clone)
        {
            var (result, clone) = await ProcessCloneTradeAsync(poke, partnerOfferedBaseline, sav, token).ConfigureAwait(false);
            if (result != PokeTradeResult.Success)
                return result;

            // Trade them back their cloned Pokemon
            toSend = clone!;
        }

        if (poke.Type == PokeTradeType.Dump)
        {
            poke.SendNotification(this, "Dump trades are currently disabled for Legends Z-A. Please try again later.");
            await ExitTradeToOverworld(false, token).ConfigureAwait(false);
            return PokeTradeResult.TrainerRequestBad;
        }

        if (Hub.Config.Legality.UseTradePartnerInfo && !poke.IgnoreAutoOT && PokeBot.CanUseAutoOT(poke))
        {
            toSend = await ApplyAutoOT(toSend, tradePartnerFullInfo, sav, token);
            // Give game time to refresh trade offer display with AutoOT Pokemon
            await Task.Delay(3_000, token).ConfigureAwait(false);
        }

        SpecialTradeType itemReq = SpecialTradeType.None;
        if (poke.Type == PokeTradeType.Seed)
        {
            poke.SendNotification(this, "Seed trades are temporarily unavailable. Please request a specific Pokemon instead.");
            await ExitTradeToOverworld(true, token).ConfigureAwait(false);
            return PokeTradeResult.TrainerRequestBad;
        }

        if (itemReq == SpecialTradeType.WonderCard)
            poke.SendNotification(this, "Distribution success!");
        else if (itemReq != SpecialTradeType.None && itemReq != SpecialTradeType.Shinify)
            poke.SendNotification(this, "Special request successful!");
        else if (itemReq == SpecialTradeType.Shinify)
            poke.SendNotification(this, "Shinify success! Thanks for being part of the community!");

        var offsetBefore = await GetBoxStartOffset(token).ConfigureAwait(false);
        var pokemonBeforeTrade = await ReadPokemon(offsetBefore, BoxFormatSlotSize, token).ConfigureAwait(false);
        var checksumBeforeTrade = pokemonBeforeTrade.Checksum;

        var tradeResult = await ConfirmAndStartTrading(poke, checksumBeforeTrade, token).ConfigureAwait(false);
        if (tradeResult != PokeTradeResult.Success)
        {
            if (tradeResult == PokeTradeResult.TrainerTooSlow)
            {
                await DisconnectFromTrade(token).ConfigureAwait(false);
            }
            await ExitTradeToOverworld(false, token).ConfigureAwait(false);
            return tradeResult;
        }

        if (token.IsCancellationRequested)
        {
            StartFromOverworld = true;
            await ExitTradeToOverworld(false, token).ConfigureAwait(false);
            return PokeTradeResult.RoutineCancel;
        }

        Log("Confirming trade...");

        int maxWaitSeconds = Hub.Config.Trade.TradeConfiguration.TradeWaitTime;
        int elapsed = 0;
        bool tradeAnimationStarted = false;
        bool tradeCompleted = false;
        bool warningSent = false;

        // First, wait for GameState to become 0x02 (trade animation in progress)
        while (elapsed < maxWaitSeconds && !tradeAnimationStarted)
        {
            await Task.Delay(1_000, token).ConfigureAwait(false);
            elapsed++;

            // Send warning 10 seconds before timeout
            if (!warningSent && elapsed == maxWaitSeconds - 10 && maxWaitSeconds >= 10)
            {
                poke.SendNotification(this, "Hey! Pick a Pokemon to trade or I am leaving!");
                warningSent = true;
            }

            var currentState = await GetGameState(token).ConfigureAwait(false);
            if (currentState == 0x02)
            {
                tradeAnimationStarted = true;
            }
        }

        if (!tradeAnimationStarted)
        {
            Log("Trade was not confirmed.");
            await DisconnectFromTrade(token).ConfigureAwait(false);
            await ExitTradeToOverworld(false, token).ConfigureAwait(false);
            return PokeTradeResult.TrainerTooSlow;
        }

        // Now wait for GameState to return to 0x01 (trade animation complete)
        while (elapsed < maxWaitSeconds)
        {
            await Task.Delay(1_000, token).ConfigureAwait(false);
            elapsed++;

            var currentState = await GetGameState(token).ConfigureAwait(false);
            if (currentState == 0x01)
            {
                tradeCompleted = true;
                break;
            }
        }

        if (!tradeCompleted)
        {
            Log("Trade timed out.");
            await DisconnectFromTrade(token).ConfigureAwait(false);
            await ExitTradeToOverworld(false, token).ConfigureAwait(false);
            return PokeTradeResult.TrainerTooSlow;
        }

        // CRITICAL: Verify that Box 1 Slot 1 actually changed (trade occurred)
        var offset2 = await GetBoxStartOffset(token).ConfigureAwait(false);
        var received = await ReadPokemon(offset2, BoxFormatSlotSize, token).ConfigureAwait(false);
        var checksumAfterTrade = received.Checksum;

        if (checksumBeforeTrade == checksumAfterTrade)
        {
            Log("Trade was canceled.");
            poke.SendNotification(this, "Trade was canceled. Please try again.");
            await DisconnectFromTrade(token).ConfigureAwait(false);
            await ExitTradeToOverworld(false, token).ConfigureAwait(false);
            return PokeTradeResult.TrainerTooSlow;
        }

        Log($"Trade complete! Received {(Species)received.Species}.");

        poke.TradeFinished(this, received);
        UpdateCountsAndExport(poke, received, toSend);
        LogSuccessfulTrades(poke, trainerNID, tradePartner.TrainerName);

        await ExitTradeToOverworld(false, token).ConfigureAwait(false);
        return PokeTradeResult.Success;
    }

    private async Task HandleAbortedBatchTrade(PokeTradeDetail<PA9> detail, PokeRoutineType type, uint priority, PokeTradeResult result, CancellationToken token)
    {
        detail.IsProcessing = false;

        // Always remove from UsersInQueue on abort
        Hub.Queues.Info.Remove(new TradeEntry<PA9>(detail, detail.Trainer.ID, type, detail.Trainer.TrainerName, detail.UniqueTradeID));

        if (detail.TotalBatchTrades > 1)
        {
            // Release the batch claim on failure
            BatchTracker.ReleaseBatch(detail.Trainer.ID, detail.UniqueTradeID);

            if (result.ShouldAttemptRetry() && detail.Type != PokeTradeType.Random && !detail.IsRetry)
            {
                detail.IsRetry = true;
                Hub.Queues.Enqueue(type, detail, Math.Min(priority, PokeTradePriorities.Tier2));
                detail.SendNotification(this, "Oops! Something happened during your batch trade. I'll requeue you for another attempt.");
            }
            else
            {
                detail.SendNotification(this, $"Batch trade failed: {result}");
                detail.TradeCanceled(this, result);
                await ExitTradeToOverworld(false, token).ConfigureAwait(false);
            }
        }
        else
        {
            HandleAbortedTrade(detail, type, priority, result);
        }
    }

    private async Task<bool> RecoverToOverworld(CancellationToken token)
    {
        if (await CheckIfOnOverworld(token).ConfigureAwait(false))
            return true;

        Log("Recovering...");

        await Click(B, 1_500, token).ConfigureAwait(false);
        if (await CheckIfOnOverworld(token).ConfigureAwait(false))
            return true;

        await Click(A, 1_500, token).ConfigureAwait(false);
        if (await CheckIfOnOverworld(token).ConfigureAwait(false))
            return true;

        var attempts = 0;
        while (!await CheckIfOnOverworld(token).ConfigureAwait(false))
        {
            attempts++;
            if (attempts >= 30)
                break;

            await Click(B, 1_000, token).ConfigureAwait(false);
            if (await CheckIfOnOverworld(token).ConfigureAwait(false))
                break;

            await Click(B, 1_000, token).ConfigureAwait(false);
            if (await CheckIfOnOverworld(token).ConfigureAwait(false))
                break;
        }

        if (!await CheckIfOnOverworld(token).ConfigureAwait(false))
        {
            Log("Restarting game...");
            await RestartGamePLZA(token).ConfigureAwait(false);
        }
        await Task.Delay(1_000, token).ConfigureAwait(false);

        StartFromOverworld = true;
        return true;
    }

    private async Task RestartGamePLZA(CancellationToken token)
    {
        await ReOpenGame(Hub.Config, token).ConfigureAwait(false);
        _cachedBoxOffset = null; // Invalidate box offset cache after restart

        // If we were connected to a partner before restart, prevent soft ban
        if (_wasConnectedToPartner)
        {
            Log("Preventing trade soft ban - connecting with random partner to clear trade state...");
            await PreventTradeSoftBan(token).ConfigureAwait(false);
            _wasConnectedToPartner = false; // Reset the flag after recovery
        }
    }

    /// <summary>
    /// Prevents trade soft ban after restarting during an active trade connection.
    ///
    /// When the bot restarts AFTER successfully connecting to a trade partner (verified via NID or TradeBoxStatusPointer),
    /// the game may impose a soft ban if we attempt to trade again without clearing the previous connection state.
    ///
    /// This method connects to a random partner (no code) and immediately disconnects using B+A to signal
    /// to the game servers that the previous trade session has ended, preventing the soft ban.
    /// </summary>
    private async Task PreventTradeSoftBan(CancellationToken token)
    {
        await Task.Delay(5_000, token).ConfigureAwait(false);

        if (!await CheckIfOnOverworld(token).ConfigureAwait(false))
        {
            Log("Not on overworld after restart, attempting recovery...");
            await RecoverToOverworld(token).ConfigureAwait(false);
        }

        Log("Connecting online to prevent trade soft ban...");
        await Click(X, 3_000, token).ConfigureAwait(false);
        await Click(DUP, 1_000, token).ConfigureAwait(false);
        await Click(A, 2_000, token).ConfigureAwait(false);
        await Click(DRIGHT, 1_000, token).ConfigureAwait(false);
        await Click(DRIGHT, 1_000, token).ConfigureAwait(false);
        await Click(A, 1_000, token).ConfigureAwait(false);
        await Click(DRIGHT, 1_000, token).ConfigureAwait(false);
        await Click(A, 1_000, token).ConfigureAwait(false);

        int attempts = 0;
        while (!await CheckIfConnectedOnline(token).ConfigureAwait(false))
        {
            await Task.Delay(1_000, token).ConfigureAwait(false);
            if (++attempts > 30)
            {
                Log("Failed to connect online during soft ban prevention.");
                await RecoverToOverworld(token).ConfigureAwait(false);
                return;
            }
        }
        await Task.Delay(8_000 + Hub.Config.Timings.ExtraTimeConnectOnline, token).ConfigureAwait(false);
        Log("Connected online for soft ban prevention.");

        await Click(A, 1_000, token).ConfigureAwait(false);
        await Click(A, 1_000, token).ConfigureAwait(false);
        await Task.Delay(3_000, token).ConfigureAwait(false);

        Log("Connecting with random partner to clear previous trade session...");
        await Click(PLUS, 2_000, token).ConfigureAwait(false);

        Log("Waiting for random partner to connect...");
        await Task.Delay(3_000, token).ConfigureAwait(false);

        int waitAttempts = 0;
        bool connected = false;
        while (waitAttempts < 30 && !connected)
        {
            var nid = await GetTradePartnerNID(Offsets.LinkTradePartnerNIDPointer, token).ConfigureAwait(false);
            if (nid != 0)
            {
                Log("Random partner connected via NID. Disconnecting to complete soft ban prevention...");
                connected = true;
                break;
            }

            if (await CheckIfInTradeBox(token).ConfigureAwait(false))
            {
                Log("Random partner connected via TradeBox. Disconnecting to complete soft ban prevention...");
                connected = true;
                break;
            }

            await Task.Delay(1_000, token).ConfigureAwait(false);
            waitAttempts++;
        }

        if (!connected)
        {
            Log("No random partner found within 30s timeout. Soft ban may not be fully prevented. Continuing...");
            await RecoverToOverworld(token).ConfigureAwait(false);
            return;
        }

        Log("Disconnecting from random partner (B to cancel, A to confirm)...");
        await Click(B, 1_000, token).ConfigureAwait(false);
        await Click(A, 1_000, token).ConfigureAwait(false);

        Log("Waiting for partner disconnect confirmation...");
        int disconnectAttempts = 0;
        bool partnerDisconnected = false;
        while (disconnectAttempts < 10 && !partnerDisconnected)
        {
            await Task.Delay(500, token).ConfigureAwait(false);
            var currentNid = await GetTradePartnerNID(Offsets.LinkTradePartnerNIDPointer, token).ConfigureAwait(false);
            if (currentNid == 0)
            {
                Log("Partner disconnected (NID = 0). Exiting to overworld...");
                partnerDisconnected = true;
                break;
            }
            disconnectAttempts++;
        }

        if (!partnerDisconnected)
        {
            Log("Partner did not disconnect within timeout. Forcing exit...");
        }

        Log("Spamming B to return to overworld...");
        for (int i = 0; i < 15; i++)
        {
            await Click(B, 1_000, token).ConfigureAwait(false);

            if (await CheckIfOnOverworld(token).ConfigureAwait(false))
            {
                Log("Soft ban prevention complete. Successfully returned to overworld.");
                StartFromOverworld = true;
                return;
            }
        }

        Log("Failed to return to overworld after B spam. Performing full recovery...");
        await RecoverToOverworld(token).ConfigureAwait(false);
        StartFromOverworld = true;
    }

    #endregion

    #region Multi-Bot Synchronization

    /// <summary>
    /// Checks if the barrier needs to get updated to consider this bot.
    /// If it should be considered, it adds it to the barrier if it is not already added.
    /// If it should not be considered, it removes it from the barrier if not already removed.
    /// </summary>
    private void UpdateBarrier(bool shouldWait)
    {
        if (ShouldWaitAtBarrier == shouldWait)
            return; // no change required

        ShouldWaitAtBarrier = shouldWait;
        if (shouldWait)
        {
            Hub.BotSync.Barrier.AddParticipant();
            Log($"Joined the Barrier. Count: {Hub.BotSync.Barrier.ParticipantCount}");
        }
        else
        {
            Hub.BotSync.Barrier.RemoveParticipant();
            Log($"Left the Barrier. Count: {Hub.BotSync.Barrier.ParticipantCount}");
        }
    }

    private void UpdateCountsAndExport(PokeTradeDetail<PA9> poke, PA9 received, PA9 toSend)
    {
        var counts = TradeSettings;
        if (poke.Type == PokeTradeType.Random)
            counts.CountStatsSettings.AddCompletedDistribution();
        else if (poke.Type == PokeTradeType.Clone)
            counts.CountStatsSettings.AddCompletedClones();
        else if (poke.Type == PokeTradeType.FixOT)
            counts.CountStatsSettings.AddCompletedFixOTs();
        else
            counts.CountStatsSettings.AddCompletedTrade();

        if (DumpSetting.Dump && !string.IsNullOrEmpty(DumpSetting.DumpFolder))
        {
            var subfolder = poke.Type.ToString().ToLower();
            var service = poke.Notifier.GetType().ToString().ToLower();
            var tradedFolder = service.Contains("twitch") ? Path.Combine("traded", "twitch") : service.Contains("discord") ? Path.Combine("traded", "discord") : "traded";
            DumpPokemon(DumpSetting.DumpFolder, subfolder, received); // received by bot
            if (poke.Type is PokeTradeType.Specific or PokeTradeType.Clone)
                DumpPokemon(DumpSetting.DumpFolder, tradedFolder, toSend); // sent to partner
        }
    }

    #region Clone & Dump Features

    private async Task<(PokeTradeResult Result, PA9? ClonedPokemon)> ProcessCloneTradeAsync(PokeTradeDetail<PA9> poke, byte[] partnerOfferedBaseline, SAV9ZA sav, CancellationToken token)
    {
        poke.SendNotification(this, "Please offer the Pokémon you want me to clone!");

        // Wait for the data to CHANGE from baseline (meaning user showed us a Pokemon)
        var dataChanged = await ReadUntilChanged(TradePartnerOfferedOffset, partnerOfferedBaseline, 25_000, 1_000, false, true, token).ConfigureAwait(false);
        if (!dataChanged)
        {
            poke.SendNotification(this, "No Pokémon detected. Exiting trade.");
            await ExitTradeToOverworld(true, token).ConfigureAwait(false);
            return (PokeTradeResult.TrainerRequestBad, null);
        }

        // Now read the actual offered Pokemon
        var offered = await ReadUntilPresent(TradePartnerOfferedOffset, 3_000, 0_500, BoxFormatSlotSize, token).ConfigureAwait(false);
        if (offered == null || offered.Species == 0)
        {
            poke.SendNotification(this, "Failed to read offered Pokémon. Exiting trade.");
            await ExitTradeToOverworld(true, token).ConfigureAwait(false);
            return (PokeTradeResult.TrainerRequestBad, null);
        }

        // Show them what we received if they have ReturnPKMs enabled
        if (Hub.Config.Discord.ReturnPKMs)
            poke.SendNotification(this, offered, $"Here's what you showed me - {GameInfo.GetStrings("en").Species[offered.Species]}");

        // Make sure the Pokemon is legal before we clone it
        var la = new LegalityAnalysis(offered);
        if (!la.Valid)
        {
            Log($"Clone request (from {poke.Trainer.TrainerName}) has detected an invalid Pokémon: {GameInfo.GetStrings("en").Species[offered.Species]}.");
            if (DumpSetting.Dump)
                DumpPokemon(DumpSetting.DumpFolder, "hacked", offered);

            var report = la.Report();
            Log(report);
            poke.SendNotification(this, "This Pokémon is not legal per PKHeX's legality checks. I am forbidden from cloning this. Exiting trade.");
            poke.SendNotification(this, report);

            await ExitTradeToOverworld(true, token).ConfigureAwait(false);
            return (PokeTradeResult.IllegalTrade, null);
        }

        // Create a copy of their Pokemon
        var clone = offered.Clone();
        if (Hub.Config.Legality.ResetHOMETracker)
            clone.Tracker = 0;

        // Regenerate PID to avoid duplicate PIDs (fixes legality check issue)
        // Each cloned Pokemon needs a unique PID to pass PKHeX legality checks
        clone.PID = Util.Rand32();

        // If the original was shiny, ensure the clone remains shiny with the same shiny type
        if (offered.IsShiny)
        {
            // Preserve shiny type (square vs star shiny)
            var shinyType = offered.ShinyXor == 0 ? Shiny.AlwaysSquare : Shiny.AlwaysStar;
            CommonEdits.SetShiny(clone, shinyType);
        }

        // If the original was alpha, ensure the clone remains alpha
        if (offered.IsAlpha)
        {
            clone.IsAlpha = true;
        }

        // Refresh checksum after PID and alpha changes
        clone.RefreshChecksum();

        // Put the cloned Pokemon in our trade box
        Log($"Cloning {GameInfo.GetStrings("en").Species[clone.Species]}...");
        var boxOffset = await GetBoxStartOffset(token).ConfigureAwait(false);
        await SetBoxPokemonAbsolute(boxOffset, clone, token, sav).ConfigureAwait(false);

        poke.SendNotification(this, $"**Cloned your {GameInfo.GetStrings("en").Species[clone.Species]}!** Now press B to cancel your offer and trade me a Pokémon you don't want.");
        Log($"Cloned a {GameInfo.GetStrings("en").Species[clone.Species]}. Waiting for user to change their Pokémon...");

        // Wait for user to change their Pokemon (compare to the original offered Pokemon's EC)
        var offeredEC = await SwitchConnection.ReadBytesAbsoluteAsync(TradePartnerOfferedOffset, 8, token).ConfigureAwait(false);
        var partnerChanged = await ReadUntilChanged(TradePartnerOfferedOffset, offeredEC, 15_000, 0_200, false, true, token).ConfigureAwait(false);
        if (!partnerChanged)
        {
            poke.SendNotification(this, "**HEY CHANGE IT NOW OR I AM LEAVING!!!**");
            // Give them one more chance
            partnerChanged = await ReadUntilChanged(TradePartnerOfferedOffset, offeredEC, 15_000, 0_200, false, true, token).ConfigureAwait(false);
        }

        // Check if still in trade box
        var (valid, offset) = await ValidatePointerAll(Offsets.TradeBoxStatusPointer, token).ConfigureAwait(false);
        if (!valid || !await IsInTradeBox(offset, token).ConfigureAwait(false))
        {
            Log("User exited trade. Canceling...");
            await ExitTradeToOverworld(false, token).ConfigureAwait(false);
            return (PokeTradeResult.TrainerTooSlow, null);
        }

        // Read their new offered Pokemon
        var pk2 = await ReadUntilPresent(TradePartnerOfferedOffset, 25_000, 1_000, BoxFormatSlotSize, token).ConfigureAwait(false);
        if (!partnerChanged || pk2 is null || pk2.EncryptionConstant == offered.EncryptionConstant)
        {
            Log("Trade partner did not change their Pokémon.");
            await ExitTradeToOverworld(false, token).ConfigureAwait(false);
            return (PokeTradeResult.TrainerTooSlow, null);
        }

        // Return the cloned Pokemon to be traded
        return (PokeTradeResult.Success, clone);
    }

    /*
    // Dump functionality is currently disabled
    private async Task<PokeTradeResult> ProcessDumpTradeAsync(PokeTradeDetail<PA9> detail, CancellationToken token)
    {
        int ctr = 0;
        var maxDumps = Hub.Config.Trade.TradeConfiguration.MaxDumpsPerTrade;
        var time = TimeSpan.FromSeconds(Hub.Config.Trade.TradeConfiguration.MaxDumpTradeTime);
        var start = DateTime.Now;

        // Tell the user what to do
        detail.SendNotification(this, $"Now showing your Pokémon! You can show me up to {maxDumps} Pokémon. Keep changing Pokémon to dump more!");

        var pkprev = new PA9();
        var warnedAboutTime = false;

        while (ctr < maxDumps && DateTime.Now - start < time)
        {
            // Warn user when they're running low on time
            var elapsed = DateTime.Now - start;
            if (!warnedAboutTime && elapsed.TotalSeconds > time.TotalSeconds - 15)
            {
                detail.SendNotification(this, "Only 15 seconds remaining! Show your last Pokémon or press B to exit.");
                warnedAboutTime = true;
            }

            // Check if we're still in the trade box
            var (valid, offset) = await ValidatePointerAll(Offsets.TradeBoxStatusPointer, token).ConfigureAwait(false);
            if (!valid || !await IsInTradeBox(offset, token).ConfigureAwait(false))
            {
                Log("User exited trade box.");
                break;
            }

            // Wait for the user to show us a Pokemon - needs to be different from the previous one
            var pk = await ReadUntilPresent(TradePartnerOfferedOffset, 3_000, 0_050, BoxFormatSlotSize, token).ConfigureAwait(false);
            if (pk == null || pk.Species == 0 || !pk.ChecksumValid)
            {
                await Task.Delay(0_050, token).ConfigureAwait(false);
                continue;
            }

            // Check if this is the same Pokemon as before
            if (SearchUtil.HashByDetails(pk) == SearchUtil.HashByDetails(pkprev))
            {
                Log($"User is showing the same Pokémon as before. Waiting for a different one...");
                await Task.Delay(0_500, token).ConfigureAwait(false);
                continue;
            }

            // Save the new Pokemon for comparison next round
            pkprev = pk;

            // Dump the Pokemon to file if dumping is enabled
            if (DumpSetting.Dump)
            {
                var subfolder = detail.Type.ToString().ToLower();
                DumpPokemon(DumpSetting.DumpFolder, subfolder, pk);
            }

            var la = new LegalityAnalysis(pk);
            var verbose = $"```{la.Report(true)}```";
            Log($"Shown Pokémon is: {(la.Valid ? "Valid" : "Invalid")}.");

            ctr++;
            var msg = Hub.Config.Trade.TradeConfiguration.DumpTradeLegalityCheck ? verbose : $"File {ctr}";

            // Include trainer data for people requesting with their own trainer data
            var ot = pk.OriginalTrainerName;
            var ot_gender = pk.OriginalTrainerGender == 0 ? "Male" : "Female";
            var tid = pk.GetDisplayTID().ToString(pk.GetTrainerIDFormat().GetTrainerIDFormatStringTID());
            var sid = pk.GetDisplaySID().ToString(pk.GetTrainerIDFormat().GetTrainerIDFormatStringSID());
            msg += $"\n**Trainer Data**\n```OT: {ot}\nOTGender: {ot_gender}\nTID: {tid}\nSID: {sid}```";

            // Extra information for shiny eggs
            var eggstring = pk.IsEgg ? "Egg " : string.Empty;
            msg += pk.IsShiny ? $"\n**This Pokémon {eggstring}is shiny!**" : string.Empty;

            // Send the Pokemon file back to the user via Discord
            detail.SendNotification(this, pk, msg);

            // Tell user their progress
            var remaining = maxDumps - ctr;
            if (remaining > 0)
                detail.SendNotification(this, $"Received! You can show me {remaining} more. Show a different Pokémon to continue, or press B to exit.");
            else
                detail.SendNotification(this, "That's the maximum! Press B to exit the trade.");
        }

        var timeElapsed = DateTime.Now - start;
        Log($"Ended Dump loop after processing {ctr} Pokémon in {timeElapsed.TotalSeconds:F1} seconds.");

        if (ctr == 0)
            return PokeTradeResult.TrainerTooSlow;

        TradeSettings.CountStatsSettings.AddCompletedDumps();
        detail.Notifier.SendNotification(this, detail, $"Dumped {ctr} Pokémon. Press B to exit!");
        detail.Notifier.TradeFinished(this, detail, detail.TradeData); // blank PA9
        return PokeTradeResult.Success;
    }
    */

    #endregion

    private void WaitAtBarrierIfApplicable(CancellationToken token)
    {
        if (!ShouldWaitAtBarrier)
            return;
        var opt = Hub.Config.Distribution.SynchronizeBots;
        if (opt == BotSyncOption.NoSync)
            return;

        var timeoutAfter = Hub.Config.Distribution.SynchronizeTimeout;
        if (FailedBarrier == 1) // failed last iteration
            timeoutAfter *= 2; // try to re-sync in the event things are too slow.

        var result = Hub.BotSync.Barrier.SignalAndWait(TimeSpan.FromSeconds(timeoutAfter), token);

        if (result)
        {
            FailedBarrier = 0;
            return;
        }

        FailedBarrier++;
        Log($"Barrier sync timed out after {timeoutAfter} seconds. Continuing.");
    }

    private Task WaitForQueueStep(int waitCounter, CancellationToken token)
    {
        if (waitCounter == 0)
        {
            // Updates the assets.
            Hub.Config.Stream.IdleAssets(this);
            Log("Waiting for trade requests...");
        }

        return Task.Delay(1_000, token);
    }

    #endregion
}<|MERGE_RESOLUTION|>--- conflicted
+++ resolved
@@ -794,21 +794,9 @@
             poke.TradeData = toSend;
             poke.Notifier.UpdateBatchProgress(currentTradeIndex + 1, toSend, poke.UniqueTradeID);
 
-<<<<<<< HEAD
             // Note: For currentTradeIndex > 0, the next Pokemon is injected DURING the trade animation
             // (see lines ~1009-1033 where GameState = 0x02 is detected)
             // This saves 5-8 seconds per trade compared to waiting for animation to complete first
-
-            ulong boxOffset; // Used throughout batch trade process for Pokemon injection
-=======
-            // For subsequent trades (after first), we've already prepared the Pokemon during the previous trade animation
-            // No need to prepare here - just send notification
-            if (currentTradeIndex > 0)
-            {
-                poke.SendNotification(this, $"**Ready!** You can now offer your Pokémon for trade {currentTradeIndex + 1}/{totalBatchTrades}.");
-                await Task.Delay(2_000, token).ConfigureAwait(false);
-            }
->>>>>>> 7f297bb7
 
             // For first trade only - search for partner
             if (currentTradeIndex == 0)
