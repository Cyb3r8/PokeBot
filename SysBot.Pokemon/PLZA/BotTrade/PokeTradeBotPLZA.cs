using PKHeX.Core;
using SysBot.Base;
using SysBot.Base.Util;
using System;
using System.IO;
using System.Net.Sockets;
using System.Threading;
using System.Threading.Tasks;
using static SysBot.Base.SwitchButton;
using static SysBot.Pokemon.PokeDataOffsetsPLZA;
using static SysBot.Pokemon.TradeHub.SpecialRequests;

namespace SysBot.Pokemon;

// ReSharper disable once ClassWithVirtualMembersNeverInherited.Global
public class PokeTradeBotPLZA(PokeTradeHub<PA9> Hub, PokeBotState Config) : PokeRoutineExecutor9PLZA(Config), ICountBot, ITradeBot
{
    public readonly TradeAbuseSettings AbuseSettings = Hub.Config.TradeAbuse;

    /// <summary>
    /// Folder to dump received trade data to.
    /// </summary>
    /// <remarks>If null, will skip dumping.</remarks>
    private readonly FolderSettings DumpSetting = Hub.Config.Folder;

    private readonly TradeSettings TradeSettings = Hub.Config.Trade;

    private uint DisplaySID;
    private uint DisplayTID;

    private string OT = string.Empty;
    private bool StartFromOverworld = true;
    private ulong? _cachedBoxOffset; // Cache to reduce repeated pointer dereferencing
    private ulong TradePartnerOfferedOffset; // Offset to trade partner's offered Pokemon data
    private bool _wasConnectedToPartner = false; // Track if we were connected to a partner before restart
    private int _consecutiveConnectionFailures = 0; // Track consecutive online connection failures for soft ban detection

    public event EventHandler<Exception>? ConnectionError;

    public event EventHandler? ConnectionSuccess;

    public ICountSettings Counts => TradeSettings;

    /// <summary>
    /// Tracks failed synchronized starts to attempt to re-sync.
    /// </summary>
    public int FailedBarrier { get; private set; }

    /// <summary>
    /// Synchronized start for multiple bots.
    /// </summary>
    public bool ShouldWaitAtBarrier { get; private set; }

    #region Lifecycle & Main Loop

    public override Task HardStop()
    {
        UpdateBarrier(false);
        return CleanExit(CancellationToken.None);
    }

    public override async Task MainLoop(CancellationToken token)
    {
        try
        {
            // Ensure cache is clean on startup
            _cachedBoxOffset = null;
            _wasConnectedToPartner = false;
            _consecutiveConnectionFailures = 0;

            Hub.Queues.Info.CleanStuckTrades();
            await InitializeHardware(Hub.Config.Trade, token).ConfigureAwait(false);

            Log("Connecting to console...");
            var sav = await IdentifyTrainer(token).ConfigureAwait(false);
            OT = sav.OT;
            DisplaySID = sav.DisplaySID;
            DisplayTID = sav.DisplayTID;
            RecentTrainerCache.SetRecentTrainer(sav);
            OnConnectionSuccess();

            StartFromOverworld = true;

            Log("Initializing bot...");
            if (!await CheckIfOnOverworld(token).ConfigureAwait(false))
            {
                if (!await RecoverToOverworld(token).ConfigureAwait(false))
                {
                    Log("Restarting game...");
                    await RestartGamePLZA(token).ConfigureAwait(false);
                    await Task.Delay(5_000, token).ConfigureAwait(false);

                    if (!await CheckIfOnOverworld(token).ConfigureAwait(false))
                    {
                        Log("Failed to start. Please restart the bot.");
                        throw new Exception("Unable to reach overworld. Bot cannot start trading.");
                    }
                }
            }

            Log("Bot ready. Waiting for trades...");
            await InnerLoop(sav, token).ConfigureAwait(false);
        }
        catch (Exception e)
        {
            OnConnectionError(e);
            throw;
        }

        Log($"Ending {nameof(PokeTradeBotPLZA)} loop.");
        await HardStop().ConfigureAwait(false);
    }

    public override async Task RebootAndStop(CancellationToken t)
    {
        Hub.Queues.Info.CleanStuckTrades();
        await Task.Delay(2_000, t).ConfigureAwait(false);
        await ReOpenGame(Hub.Config, t).ConfigureAwait(false);
        _cachedBoxOffset = null; // Invalidate box offset cache after reboot
        await HardStop().ConfigureAwait(false);
        await Task.Delay(2_000, t).ConfigureAwait(false);
        if (!t.IsCancellationRequested)
        {
            Log("Restarting the main loop.");
            await MainLoop(t).ConfigureAwait(false);
        }
    }

    #endregion

    #region Enums

    protected enum TradePartnerWaitResult
    {
        Success,
        Timeout,
        KickedToMenu
    }

    protected enum LinkCodeEntryResult
    {
        Success,
        VerificationFailedMismatch
    }

    #endregion

    #region Trade Queue Management

    protected virtual (PokeTradeDetail<PA9>? detail, uint priority) GetTradeData(PokeRoutineType type)
    {
        string botName = Connection.Name;

        // First check the specific type's queue
        if (Hub.Queues.TryDequeue(type, out var detail, out var priority, botName))
        {
            return (detail, priority);
        }

        // If we're doing FlexTrade, also check the Batch queue
        if (type == PokeRoutineType.FlexTrade)
        {
            if (Hub.Queues.TryDequeue(PokeRoutineType.Batch, out detail, out priority, botName))
            {
                return (detail, priority);
            }
        }

        if (Hub.Queues.TryDequeueLedy(out detail))
        {
            return (detail, PokeTradePriorities.TierFree);
        }
        return (null, PokeTradePriorities.TierFree);
    }

    #endregion

    #region Trade Partner Detection

    // Upon connecting, their Nintendo ID will instantly update.
    protected virtual async Task<TradePartnerWaitResult> WaitForTradePartner(CancellationToken token)
    {
        Log("Waiting for trainer...");

        // Initial delay to let the game populate NID pointer in memory
        await Task.Delay(3_000, token).ConfigureAwait(false);

        int maxWaitMs = Hub.Config.Trade.TradeConfiguration.TradeWaitTime * 1_000;
        int elapsed = 3_000; // Already waited 3 seconds above

        while (elapsed < maxWaitMs)
        {
            // Check if we've entered the trade box - this confirms a partner is connected
            if (await CheckIfInTradeBox(token).ConfigureAwait(false))
            {
                Log("Trade partner detected!");
                _wasConnectedToPartner = true; // Mark that we've connected to a partner
                return TradePartnerWaitResult.Success;
            }

            await Task.Delay(500, token).ConfigureAwait(false);
            elapsed += 500;
        }

        Log("Timed out waiting for trade partner.");
        return TradePartnerWaitResult.Timeout;
    }

    #endregion

    #region AutoOT Features

    private static void ApplyTrainerInfo(PA9 pokemon, TradePartnerStatusPLZA partner)
    {
        pokemon.OriginalTrainerGender = (byte)partner.Gender;
        pokemon.TrainerTID7 = (uint)Math.Abs(partner.DisplayTID);
        pokemon.TrainerSID7 = (uint)Math.Abs(partner.DisplaySID);
        pokemon.OriginalTrainerName = partner.OT;
    }

    private async Task<PA9> ApplyAutoOT(PA9 toSend, TradePartnerStatusPLZA tradePartner, SAV9ZA sav, CancellationToken token)
    {
        // Sanity check: if trade partner OT is empty, skip AutoOT
        if (string.IsNullOrWhiteSpace(tradePartner.OT))
        {
            return toSend;
        }

        if (toSend.Version == GameVersion.GO)
        {
            var goClone = toSend.Clone();
            goClone.OriginalTrainerName = tradePartner.OT;

            ClearOTTrash(goClone, tradePartner);

            if (!toSend.ChecksumValid)
                goClone.RefreshChecksum();

            var boxOffset = await GetBoxStartOffset(token).ConfigureAwait(false);
            await SetBoxPokemonAbsolute(boxOffset, goClone, token, sav).ConfigureAwait(false);
            return goClone;
        }

        if (toSend is IHomeTrack pk && pk.HasTracker)
        {
            return toSend;
        }

        if (toSend.Generation != toSend.Format)
        {
            return toSend;
        }

        bool isMysteryGift = toSend.FatefulEncounter;
        var cln = toSend.Clone();

        // Apply trainer info (OT, TID, SID, Gender)
        ApplyTrainerInfo(cln, tradePartner);

        if (!isMysteryGift)
        {
            // Validate language ID - if invalid, default to English (2)
            int language = tradePartner.Language;
            if (language < 1 || language > 12) // Valid language IDs are 1-12
                language = 2; // English
            cln.Language = language;
        }

        ClearOTTrash(cln, tradePartner);

        // Hard-code version to ZA since PLZA only has one game version
        cln.Version = GameVersion.ZA;

        // Set nickname to species name in the Pokemon's language using PKHeX's method
        // This properly handles generation-specific formatting and language-specific names
        if (!toSend.IsNicknamed)
            cln.ClearNickname();

        // Clear handler info - make it look like trade partner is OT and never traded it
        cln.CurrentHandler = 0; // 0 = OT is current handler

        if (toSend.IsShiny)
            cln.PID = (uint)((cln.TID16 ^ cln.SID16 ^ (cln.PID & 0xFFFF) ^ toSend.ShinyXor) << 16) | (cln.PID & 0xFFFF);

        cln.RefreshChecksum();

        var tradeSV = new LegalityAnalysis(cln);

        if (tradeSV.Valid)
        {
            // Don't pass sav - we've already set handler info and don't want UpdateHandler to overwrite it
            var boxOffset = await GetBoxStartOffset(token).ConfigureAwait(false);
            await SetBoxPokemonAbsolute(boxOffset, cln, token, null).ConfigureAwait(false);
            return cln;
        }
        else
        {
            if (toSend.Species != 0)
            {
                var boxOffset = await GetBoxStartOffset(token).ConfigureAwait(false);
                await SetBoxPokemonAbsolute(boxOffset, toSend, token, sav).ConfigureAwait(false);
            }
            return toSend;
        }
    }

    private static void ClearOTTrash(PA9 pokemon, TradePartnerStatusPLZA tradePartner)
    {
        Span<byte> trash = pokemon.OriginalTrainerTrash;
        trash.Clear();
        string name = tradePartner.OT;
        int maxLength = trash.Length / 2;
        int actualLength = Math.Min(name.Length, maxLength);
        for (int i = 0; i < actualLength; i++)
        {
            char value = name[i];
            trash[i * 2] = (byte)value;
            trash[(i * 2) + 1] = (byte)(value >> 8);
        }
        if (actualLength < maxLength)
        {
            trash[actualLength * 2] = 0x00;
            trash[(actualLength * 2) + 1] = 0x00;
        }
    }

    #endregion

    #region Trade Confirmation

    private async Task<bool> IsPartnerStillConnected(CancellationToken token)
    {
        var nid = await GetTradePartnerNID(Offsets.LinkTradePartnerNIDPointer, token).ConfigureAwait(false);
        return nid != 0;
    }

    private async Task<PokeTradeResult> ConfirmAndStartTrading(PokeTradeDetail<PA9> detail, uint checksumBeforeTrade, CancellationToken token)
    {
        await Click(A, 3_000, token).ConfigureAwait(false);

        var boxOffset = await GetBoxStartOffset(token).ConfigureAwait(false);
        bool b1s1Changed = false;
        bool warningSent = false;
        int maxTime = Hub.Config.Trade.TradeConfiguration.MaxTradeConfirmTime;

        for (int i = 0; i < maxTime; i++)
        {
            await Click(A, 1_000, token).ConfigureAwait(false);

            // Check if partner disconnected (NID = 0)
            if (!await IsPartnerStillConnected(token).ConfigureAwait(false))
            {
                Log("Trade partner disconnected (NID = 0). Exiting trade.");
                detail.SendNotification(this, "Trade partner disconnected.");
                return PokeTradeResult.TrainerTooSlow;
            }

            // Send warning 10 seconds before timeout
            if (!warningSent && i == maxTime - 10 && maxTime >= 10)
            {
                detail.SendNotification(this, "Hey! Pick a Pokemon to trade or I am leaving!");
                warningSent = true;
            }

            if (!b1s1Changed)
            {
                var currentPokemon = await ReadPokemon(boxOffset, BoxFormatSlotSize, token).ConfigureAwait(false);
                var currentChecksum = currentPokemon.Checksum;

                if (currentChecksum != checksumBeforeTrade)
                    b1s1Changed = true;
            }

            if (b1s1Changed)
            {
                var currentGameState = await GetGameState(token).ConfigureAwait(false);
                if (currentGameState == 0x02)
                {
                    Log("Trade started! Waiting for completion...");
                    return PokeTradeResult.Success;
                }
            }
        }

        if (!b1s1Changed)
        {
            var finalPokemon = await ReadPokemon(boxOffset, BoxFormatSlotSize, token).ConfigureAwait(false);
            var finalChecksum = finalPokemon.Checksum;

            if (finalChecksum != checksumBeforeTrade)
                b1s1Changed = true;
        }

        if (b1s1Changed)
        {
            // B1S1 changed means BOTH players confirmed the trade
            // Give additional time for the game state to transition to trade animation (0x02)
            // This prevents disconnecting during an active trade that's about to start
            Log("Trade confirmed by both players. Waiting for trade animation to start...");

            int additionalWaitSeconds = 15; // Give 15 extra seconds for animation to start
            for (int i = 0; i < additionalWaitSeconds; i++)
            {
                var currentGameState = await GetGameState(token).ConfigureAwait(false);
                if (currentGameState == 0x02)
                {
                    Log("Trade started! Waiting for completion...");
                    return PokeTradeResult.Success;
                }
                await Task.Delay(1_000, token).ConfigureAwait(false);
            }

            // If we still haven't entered trade animation after 15 seconds, something is wrong
            Log("Trade was confirmed but animation never started. Possible connection issue.");
        }

        return PokeTradeResult.TrainerTooSlow;
    }

    #endregion

    #region Online Connection & Portal

    private async Task<bool> ConnectAndEnterPortal(CancellationToken token)
    {
        if (!await CheckIfOnOverworld(token).ConfigureAwait(false))
            await RecoverToOverworld(token).ConfigureAwait(false);

        await Click(X, 3_000, token).ConfigureAwait(false);

        await Click(DUP, 1_000, token).ConfigureAwait(false);
        await Click(A, 2_000, token).ConfigureAwait(false);
        await Click(DRIGHT, 1_000, token).ConfigureAwait(false);
        await Click(DRIGHT, 1_000, token).ConfigureAwait(false);
        await Click(A, 1_000, token).ConfigureAwait(false);
        await Click(DRIGHT, 1_000, token).ConfigureAwait(false);

        bool wasAlreadyConnected = await CheckIfConnectedOnline(token).ConfigureAwait(false);

        if (wasAlreadyConnected)
        {
            await Click(A, 1_000, token).ConfigureAwait(false);
            await Click(A, 1_000, token).ConfigureAwait(false);
            await Task.Delay(1_000, token).ConfigureAwait(false);
            _consecutiveConnectionFailures = 0;
        }
        else
        {
            await Click(A, 1_000, token).ConfigureAwait(false);

            int attempts = 0;
            while (!await CheckIfConnectedOnline(token).ConfigureAwait(false))
            {
                await Task.Delay(1_000, token).ConfigureAwait(false);
                if (++attempts > 30)
                {
                    _consecutiveConnectionFailures++;
                    Log($"Failed to connect online. Consecutive failures: {_consecutiveConnectionFailures}");

                    if (_consecutiveConnectionFailures >= 3)
                    {
                        Log("Soft ban detected (3 consecutive connection failures). Waiting 30 minutes...");
                        await Task.Delay(30 * 60 * 1000, token).ConfigureAwait(false);
                        Log("30 minute wait complete. Resuming operations.");
                        _consecutiveConnectionFailures = 0;
                    }

                    return false;
                }
            }
            await Task.Delay(8_000 + Hub.Config.Timings.ExtraTimeConnectOnline, token).ConfigureAwait(false);
            Log("Connected online.");
            _consecutiveConnectionFailures = 0;

            await Click(A, 1_000, token).ConfigureAwait(false);
            await Click(A, 1_000, token).ConfigureAwait(false);
            await Task.Delay(3_000, token).ConfigureAwait(false);
        }

        return true;
    }

    #endregion

    #region Trade Queue Processing

    private async Task DoNothing(CancellationToken token)
    {
        Log("Waiting for trade requests...");
        while (!token.IsCancellationRequested && Config.NextRoutineType == PokeRoutineType.Idle)
            await Task.Delay(1_000, token).ConfigureAwait(false);
    }

    private async Task DoTrades(SAV9ZA sav, CancellationToken token)
    {
        var type = Config.CurrentRoutineType;
        int waitCounter = 0;
        while (!token.IsCancellationRequested && Config.NextRoutineType == type)
        {
            var (detail, priority) = GetTradeData(type);
            if (detail is null)
            {
                await WaitForQueueStep(waitCounter++, token).ConfigureAwait(false);
                continue;
            }
            waitCounter = 0;

            detail.IsProcessing = true;
            Log($"Processing trade request...");
            Hub.Config.Stream.StartTrade(this, detail, Hub);
            Hub.Queues.StartTrade(this, detail);

            await PerformTrade(sav, detail, type, priority, token).ConfigureAwait(false);
        }
    }

    #endregion

    #region Navigation and Recovery

    private async Task DisconnectFromTrade(CancellationToken token)
    {
        Log("Disconnecting from trade...");
        await Click(B, 0_500, token).ConfigureAwait(false);
        await Click(B, 0_500, token).ConfigureAwait(false);
        await Click(B, 0_500, token).ConfigureAwait(false);
        await Click(A, 1_000, token).ConfigureAwait(false);
    }

    private async Task ExitTradeToOverworld(bool unexpected, CancellationToken token)
    {
        if (unexpected)
            Log("Unexpected behavior, recovering to overworld.");

        // Wait 3 seconds after trade completes before attempting to disconnect
        await Task.Delay(3_000, token).ConfigureAwait(false);

        // Check if we're already at overworld
        if (await CheckIfOnOverworld(token).ConfigureAwait(false))
        {
            StartFromOverworld = true;
            _wasConnectedToPartner = false; // Reset flag when successfully back to overworld
            return;
        }

        // Check if partner is still connected or has disconnected
        var nidCheck = await GetTradePartnerNID(Offsets.LinkTradePartnerNIDPointer, token).ConfigureAwait(false);

        if (nidCheck == 0)
        {
            // Partner already left, just press B to return to overworld
            int timeoutSeconds = 30;
            int elapsedExit = 0;

            while (elapsedExit < timeoutSeconds)
            {
                // Check if we've reached overworld
                if (await CheckIfOnOverworld(token).ConfigureAwait(false))
                {
                    Log("Returned to overworld.");
                    StartFromOverworld = true;
                    _wasConnectedToPartner = false; // Reset flag when successfully back to overworld
                    return;
                }

                // Continue pressing B to exit menus
                await Click(B, 1_000, token).ConfigureAwait(false);
                elapsedExit++;
            }

            // Failed to return to overworld - restart the game
            Log("Failed to return to overworld after 30 seconds. Restarting game...");
            await RestartGamePLZA(token).ConfigureAwait(false);
            StartFromOverworld = true;
            return;
        }
        else
        {
            int disconnectTimeout = 30; // Extended timeout for full exit sequence
            int disconnectElapsed = 0;
            bool partnerDisconnectedDuringExit = false;

            while (disconnectElapsed < disconnectTimeout)
            {
                // Check if we've reached overworld
                if (await CheckIfOnOverworld(token).ConfigureAwait(false))
                {
                    Log("Returned to overworld.");
                    StartFromOverworld = true;
                    _wasConnectedToPartner = false; // Reset flag when successfully back to overworld
                    return;
                }

                // Check if partner disconnected during exit - if so, switch to B-only
                if (!partnerDisconnectedDuringExit)
                {
                    var currentNID = await GetTradePartnerNID(Offsets.LinkTradePartnerNIDPointer, token).ConfigureAwait(false);
                    if (currentNID == 0)
                    {
                        partnerDisconnectedDuringExit = true;
                    }
                }

                if (partnerDisconnectedDuringExit)
                {
                    // Partner left, just press B to navigate menus
                    await Click(B, 1_000, token).ConfigureAwait(false);
                }
                else
                {
                    // Partner still connected, press B+A to disconnect
                    await Click(B, 1_000, token).ConfigureAwait(false);
                    await Click(A, 1_000, token).ConfigureAwait(false);
                }

                disconnectElapsed++;
            }

            // Failed to exit properly - restart the game
            Log("Failed to exit trade after 30 seconds. Restarting game...");
            await RestartGamePLZA(token).ConfigureAwait(false);
            StartFromOverworld = true;
        }
    }

    #endregion

    #region Game State & Data Access

    private async Task<TradePartnerStatusPLZA> GetTradePartnerFullInfo(CancellationToken token)
    {
        // Read trade partner status data (uses different offsets than bot's own MyStatus)
        var trader_info = await GetTradePartnerStatus(Offsets.Trader1MyStatusPointer, token).ConfigureAwait(false);
        return trader_info;
    }

    private async Task<ulong> GetBoxStartOffset(CancellationToken token)
    {
        if (_cachedBoxOffset.HasValue)
            return _cachedBoxOffset.Value;

        // Get Box 1 Slot 1 address
        var finalOffset = await ResolvePointer(Offsets.BoxStartPokemonPointer, token).ConfigureAwait(false);
        _cachedBoxOffset = finalOffset;
        return finalOffset;
    }

    private async Task<bool> CheckIfOnOverworld(CancellationToken token)
    {
        var offset = await SwitchConnection.PointerAll(Offsets.OverworldPointer, token).ConfigureAwait(false);
        return await IsOnOverworld(offset, token).ConfigureAwait(false);
    }

    private async Task<bool> CheckIfConnectedOnline(CancellationToken token)
    {
        var offset = await SwitchConnection.PointerAll(Offsets.IsConnectedPointer, token).ConfigureAwait(false);
        return await IsConnectedOnline(offset, token).ConfigureAwait(false);
    }

    private async Task<byte> GetGameState(CancellationToken token)
    {
        var offset = await SwitchConnection.PointerAll(Offsets.GameStatePointer, token).ConfigureAwait(false);
        var data = await SwitchConnection.ReadBytesAbsoluteAsync(offset, 1, token).ConfigureAwait(false);
        return data[0];
    }

    private async Task<bool> CheckIfInTradeBox(CancellationToken token)
    {
        var offset = await SwitchConnection.PointerAll(Offsets.TradeBoxStatusPointer, token).ConfigureAwait(false);
        return await IsInTradeBox(offset, token).ConfigureAwait(false);
    }

    #endregion

    #region Trade Result Handling

    private void HandleAbortedTrade(PokeTradeDetail<PA9> detail, PokeRoutineType type, uint priority, PokeTradeResult result)
    {
        // Skip processing if we've already handled the notification (e.g., NoTrainerFound)
        if (result == PokeTradeResult.NoTrainerFound)
            return;

        detail.IsProcessing = false;
        if (result.ShouldAttemptRetry() && detail.Type != PokeTradeType.Random && !detail.IsRetry)
        {
            detail.IsRetry = true;
            Hub.Queues.Enqueue(type, detail, Math.Min(priority, PokeTradePriorities.Tier2));
            detail.SendNotification(this, "Oops! Something happened. I'll requeue you for another attempt.");
        }
        else
        {
            detail.SendNotification(this, $"Oops! Something happened. Canceling the trade: {result}.");
            detail.TradeCanceled(this, result);
        }
    }

    private async Task InnerLoop(SAV9ZA sav, CancellationToken token)
    {
        while (!token.IsCancellationRequested)
        {
            Config.IterateNextRoutine();
            var task = Config.CurrentRoutineType switch
            {
                PokeRoutineType.Idle => DoNothing(token),
                _ => DoTrades(sav, token),
            };
            try
            {
                await task.ConfigureAwait(false);
            }
            catch (SocketException e)
            {
                if (e.StackTrace != null)
                    Connection.LogError(e.StackTrace);
                var attempts = Hub.Config.Timings.ReconnectAttempts;
                var delay = Hub.Config.Timings.ExtraReconnectDelay;
                var protocol = Config.Connection.Protocol;
                if (!await TryReconnect(attempts, delay, protocol, token).ConfigureAwait(false))
                    return;

                // Invalidate cached pointers after reconnection - game state may have changed
                _cachedBoxOffset = null;
                Log("Reconnected - cached pointers invalidated.");
            }
        }
    }

    #endregion

    #region Events

    private void OnConnectionError(Exception ex)
    {
        ConnectionError?.Invoke(this, ex);
    }

    private void OnConnectionSuccess()
    {
        ConnectionSuccess?.Invoke(this, EventArgs.Empty);
    }

    #endregion

    #region Specialized Trade Types

    private async Task<PokeTradeResult> PerformBatchTrade(SAV9ZA sav, PokeTradeDetail<PA9> poke, CancellationToken token)
    {
        int completedTrades = 0;
        var startingDetail = poke;
        var originalTrainerID = startingDetail.Trainer.ID;

        var tradesToProcess = poke.BatchTrades ?? [poke.TradeData];
        var totalBatchTrades = tradesToProcess.Count;

        // Cache trade partner info after first successful connection
        TradePartnerStatusPLZA? cachedTradePartnerInfo = null;

        void SendCollectedPokemonAndCleanup()
        {
            var allReceived = BatchTracker.GetReceivedPokemon(originalTrainerID);
            if (allReceived.Count > 0)
            {
                poke.SendNotification(this, $"Sending you the {allReceived.Count} Pokémon you traded to me before the interruption.");

                Log($"Returning {allReceived.Count} Pokémon to trainer {originalTrainerID}.");

                // Send each Pokemon directly instead of calling TradeFinished
                for (int j = 0; j < allReceived.Count; j++)
                {
                    var pokemon = allReceived[j];
                    var speciesName = SpeciesName.GetSpeciesName(pokemon.Species, 2);
                    Log($"Returning: {speciesName}");

                    // Send the Pokemon directly to the notifier
                    poke.SendNotification(this, pokemon, $"Pokémon you traded to me: {speciesName}");
                    Thread.Sleep(500);
                }
            }
            else
            {
                Log($"No Pokémon found to return for trainer {originalTrainerID}.");
            }

            BatchTracker.ClearReceivedPokemon(originalTrainerID);
            BatchTracker.ReleaseBatch(originalTrainerID, startingDetail.UniqueTradeID);
            poke.IsProcessing = false;
            Hub.Queues.Info.Remove(new TradeEntry<PA9>(poke, originalTrainerID, PokeRoutineType.Batch, poke.Trainer.TrainerName, poke.UniqueTradeID));
        }

        for (int i = 0; i < totalBatchTrades; i++)
        {
            var currentTradeIndex = i;
            var toSend = tradesToProcess[currentTradeIndex];

            poke.TradeData = toSend;
            poke.Notifier.UpdateBatchProgress(currentTradeIndex + 1, toSend, poke.UniqueTradeID);

            ulong boxOffset;
            if (currentTradeIndex > 0)
            {
<<<<<<< HEAD
                poke.SendNotification(this, $"Trade {completedTrades} completed! **DO NOT OFFER YET** - Preparing your next Pokémon ({completedTrades + 1}/{totalBatchTrades})...");

                // Wait for trade animation to fully complete
                await Task.Delay(5_000, token).ConfigureAwait(false);

                // Prepare the next Pokemon with AutoOT if needed
                if (toSend.Species != 0)
                {
                    if (Hub.Config.Legality.UseTradePartnerInfo && !poke.IgnoreAutoOT && PokeBot.CanUseAutoOT(poke) && cachedTradePartnerInfo != null)
                    {
                        toSend = await ApplyAutoOT(toSend, cachedTradePartnerInfo, sav, token);
                        tradesToProcess[currentTradeIndex] = toSend; // Update the list
                    }
                    else
                    {
                        // AutoOT not applied, inject directly
                        boxOffset = await GetBoxStartOffset(token).ConfigureAwait(false);
                        await SetBoxPokemonAbsolute(boxOffset, toSend, token, sav).ConfigureAwait(false);
                    }
                }

                // Give game time to refresh trade offer display with injected Pokemon
=======
                poke.SendNotification(this, $"Trade {completedTrades} completed! Ready for trade {currentTradeIndex + 1}/{totalBatchTrades}.");
>>>>>>> d49fd8f5
                await Task.Delay(3_000, token).ConfigureAwait(false);
            }

            // For first trade only - search for partner
            if (currentTradeIndex == 0)
            {
                await Click(A, 0_500, token).ConfigureAwait(false);
                await Click(A, 0_500, token).ConfigureAwait(false);

                WaitAtBarrierIfApplicable(token);
                await Click(A, 1_000, token).ConfigureAwait(false);

                poke.TradeSearching(this);
                var partnerWaitResult = await WaitForTradePartner(token).ConfigureAwait(false);

                if (token.IsCancellationRequested)
                {
                    StartFromOverworld = true;
                    await ExitTradeToOverworld(false, token).ConfigureAwait(false);
                    poke.SendNotification(this, "Canceling the batch trades. The routine has been interrupted.");
                    SendCollectedPokemonAndCleanup();
                    return PokeTradeResult.RoutineCancel;
                }

                if (partnerWaitResult == TradePartnerWaitResult.Timeout)
                {
                    // Partner never showed up - their fault, don't requeue
                    poke.IsProcessing = false;
                    poke.SendNotification(this, "No trading partner found. Canceling the batch trades.");
                    poke.TradeCanceled(this, PokeTradeResult.NoTrainerFound);
                    SendCollectedPokemonAndCleanup();

                    await RecoverToOverworld(token).ConfigureAwait(false);
                    return PokeTradeResult.NoTrainerFound;
                }

                if (partnerWaitResult == TradePartnerWaitResult.KickedToMenu)
                {
                    // Bot got kicked to menu - our fault, trigger requeue
                    Log("Connection error. Retrying...");
                    SendCollectedPokemonAndCleanup();
                    await RecoverToOverworld(token).ConfigureAwait(false);
                    return PokeTradeResult.RecoverStart;
                }

                Hub.Config.Stream.EndEnterCode(this);

                // Wait until we're in the trade box
                Log("Searching for trade partner...");
                int boxCheckAttempts = 0;
                while (!await CheckIfInTradeBox(token).ConfigureAwait(false))
                {
                    await Task.Delay(500, token).ConfigureAwait(false);
                    if (++boxCheckAttempts > 30) // 15 seconds max
                    {
                        Log("No trade partner found.");
                        return PokeTradeResult.NoTrainerFound;
                    }
                }

                // Wait for trade UI and partner data to load
                await Task.Delay(2_000, token).ConfigureAwait(false);

                // Get the trade partner's offered Pokemon address
                TradePartnerOfferedOffset = await ResolvePointer(Offsets.LinkTradePartnerPokemonPointer, token).ConfigureAwait(false);

                // Now that data has loaded, read partner info
                var tradePartnerFullInfo = await GetTradePartnerFullInfo(token).ConfigureAwait(false);
                cachedTradePartnerInfo = tradePartnerFullInfo; // Cache for subsequent trades
                var tradePartner = new TradePartnerPLZA(tradePartnerFullInfo);

                var trainerNID = await GetTradePartnerNID(Offsets.LinkTradePartnerNIDPointer, token).ConfigureAwait(false);

                Log($"[TradePartner] OT: {tradePartner.TrainerName}, TID: {tradePartner.TID7}, SID: {tradePartner.SID7}, Gender: {tradePartnerFullInfo.Gender}, Language: {tradePartnerFullInfo.Language}, NID: {trainerNID}");

                RecordUtil<PokeTradeBotPLZA>.Record($"Initiating\t{trainerNID:X16}\t{tradePartner.TrainerName}\t{poke.Trainer.TrainerName}\t{poke.Trainer.ID}\t{poke.ID}\t{toSend.EncryptionConstant:X8}");

                poke.SendNotification(this, $"Found trade partner: {tradePartner.TrainerName}. **TID**: {tradePartner.TID7} **SID**: {tradePartner.SID7}");

                var tradeCodeStorage = new TradeCodeStorage();
                var existingTradeDetails = tradeCodeStorage.GetTradeDetails(poke.Trainer.ID);

                bool shouldUpdateOT = existingTradeDetails?.OT != tradePartner.TrainerName;
                bool shouldUpdateTID = existingTradeDetails?.TID != int.Parse(tradePartner.TID7);
                bool shouldUpdateSID = existingTradeDetails?.SID != int.Parse(tradePartner.SID7);

                if (shouldUpdateOT || shouldUpdateTID || shouldUpdateSID)
                {
                    string? ot = shouldUpdateOT ? tradePartner.TrainerName : existingTradeDetails?.OT;
                    int? tid = shouldUpdateTID ? int.Parse(tradePartner.TID7) : existingTradeDetails?.TID;
                    int? sid = shouldUpdateSID ? int.Parse(tradePartner.SID7) : existingTradeDetails?.SID;

                    if (ot != null && tid.HasValue && sid.HasValue)
                    {
                        tradeCodeStorage.UpdateTradeDetails(poke.Trainer.ID, ot, tid.Value, sid.Value);
                    }
                }

                var partnerCheck = CheckPartnerReputation(this, poke, trainerNID, tradePartner.TrainerName, AbuseSettings, token);
                if (partnerCheck != PokeTradeResult.Success)
                {
                    poke.SendNotification(this, "Trade partner blocked. Canceling trades.");
                    SendCollectedPokemonAndCleanup();
                    await Click(A, 1_000, token).ConfigureAwait(false);
                    await ExitTradeToOverworld(false, token).ConfigureAwait(false);
                    return partnerCheck;
                }

                poke.SendNotification(this, $"Found trade partner: {tradePartner.TrainerName}. **TID**: {tradePartner.TID7} **SID**: {tradePartner.SID7}");

                // Apply AutoOT for first trade if needed
                if (Hub.Config.Legality.UseTradePartnerInfo && !poke.IgnoreAutoOT && PokeBot.CanUseAutoOT(poke))
                {
                    toSend = await ApplyAutoOT(toSend, tradePartnerFullInfo, sav, token).ConfigureAwait(false);
                    poke.TradeData = toSend;
                    // Give game time to refresh trade offer display with AutoOT Pokemon
                    await Task.Delay(3_000, token).ConfigureAwait(false);
                }
            }

            if (currentTradeIndex == 0)
            {
                poke.SendNotification(this, $"Please offer your Pokémon for trade 1/{totalBatchTrades}.");
            }

            var offsetBeforeBatch = await GetBoxStartOffset(token).ConfigureAwait(false);
            var pokemonBeforeBatchTrade = await ReadPokemon(offsetBeforeBatch, BoxFormatSlotSize, token).ConfigureAwait(false);
            var checksumBeforeBatchTrade = pokemonBeforeBatchTrade.Checksum;

            Log($"Confirming trade {currentTradeIndex + 1}/{totalBatchTrades}.");
            var tradeResult = await ConfirmAndStartTrading(poke, checksumBeforeBatchTrade, token).ConfigureAwait(false);
            if (tradeResult != PokeTradeResult.Success)
            {
                poke.SendNotification(this, $"Trade failed for trade {currentTradeIndex + 1}/{totalBatchTrades}. Canceling remaining trades.");
                SendCollectedPokemonAndCleanup();
                if (tradeResult == PokeTradeResult.TrainerTooSlow)
                {
                    await DisconnectFromTrade(token).ConfigureAwait(false);
                }
                await ExitTradeToOverworld(false, token).ConfigureAwait(false);
                return tradeResult;
            }

            // Wait for trade to complete
            Log($"Confirming trade {currentTradeIndex + 1}/{totalBatchTrades}...");

            int maxBatchWaitSeconds = Hub.Config.Trade.TradeConfiguration.TradeWaitTime;
            int elapsedBatch = 0;
            bool batchTradeAnimationStarted = false;
            bool batchTradeCompleted = false;
            bool batchWarningSent = false;

            // First, wait for GameState to become 0x02 (trade animation in progress)
            while (elapsedBatch < maxBatchWaitSeconds && !batchTradeAnimationStarted)
            {
                await Task.Delay(1_000, token).ConfigureAwait(false);
                elapsedBatch++;

                // Check if partner disconnected (NID = 0)
                if (!await IsPartnerStillConnected(token).ConfigureAwait(false))
                {
                    Log($"Trade partner disconnected during batch trade {currentTradeIndex + 1}/{totalBatchTrades} (NID = 0).");
                    poke.SendNotification(this, "Trade partner disconnected.");
                    SendCollectedPokemonAndCleanup();
                    await ExitTradeToOverworld(false, token).ConfigureAwait(false);
                    return PokeTradeResult.TrainerTooSlow;
                }

                // Send warning 10 seconds before timeout
                if (!batchWarningSent && elapsedBatch == maxBatchWaitSeconds - 10 && maxBatchWaitSeconds >= 10)
                {
                    poke.SendNotification(this, "Hey! Pick a Pokemon to trade or I am leaving!");
                    batchWarningSent = true;
                }

                var currentState = await GetGameState(token).ConfigureAwait(false);
                if (currentState == 0x02)
                {
                    batchTradeAnimationStarted = true;

                    // B1S1 has changed - immediately read and save the received Pokemon
                    boxOffset = await GetBoxStartOffset(token).ConfigureAwait(false);
                    var receivedPokemon = await ReadPokemon(boxOffset, BoxFormatSlotSize, token).ConfigureAwait(false);
                    Log($"Trade {currentTradeIndex + 1} confirmed - received {(Species)receivedPokemon.Species}");

                    // Immediately inject the next Pokemon if there is one
                    if (currentTradeIndex + 1 < totalBatchTrades)
                    {
                        var nextPokemon = tradesToProcess[currentTradeIndex + 1];

                        // Apply AutoOT if needed
                        if (Hub.Config.Legality.UseTradePartnerInfo && !poke.IgnoreAutoOT && cachedTradePartnerInfo != null)
                        {
                            nextPokemon = await ApplyAutoOT(nextPokemon, cachedTradePartnerInfo, sav, token);
                            tradesToProcess[currentTradeIndex + 1] = nextPokemon;
                        }
                        else
                        {
                            // No AutoOT - inject directly
                            await SetBoxPokemonAbsolute(boxOffset, nextPokemon, token, sav).ConfigureAwait(false);
                        }

                        Log($"Next Pokemon ({currentTradeIndex + 2}/{totalBatchTrades}) injected into B1S1");
                    }
                }
            }

            if (!batchTradeAnimationStarted)
            {
                Log($"Trade {currentTradeIndex + 1}/{totalBatchTrades} was not confirmed.");
                poke.SendNotification(this, $"Trade {currentTradeIndex + 1}/{totalBatchTrades} was not confirmed. Canceling remaining trades.");
                SendCollectedPokemonAndCleanup();
                await DisconnectFromTrade(token).ConfigureAwait(false);
                await ExitTradeToOverworld(false, token).ConfigureAwait(false);
                return PokeTradeResult.TrainerTooSlow;
            }

            // Now wait for GameState to return to 0x01 (trade animation complete)
            while (elapsedBatch < maxBatchWaitSeconds)
            {
                await Task.Delay(1_000, token).ConfigureAwait(false);
                elapsedBatch++;

                // Check if partner disconnected (NID = 0)
                if (!await IsPartnerStillConnected(token).ConfigureAwait(false))
                {
                    Log($"Trade partner disconnected during batch trade {currentTradeIndex + 1}/{totalBatchTrades} animation (NID = 0).");
                    poke.SendNotification(this, "Trade partner disconnected during trade.");
                    SendCollectedPokemonAndCleanup();
                    await ExitTradeToOverworld(false, token).ConfigureAwait(false);
                    return PokeTradeResult.TrainerTooSlow;
                }

                var currentState = await GetGameState(token).ConfigureAwait(false);

                if (currentState == 0x01) // Trade animation finished!
                {
                    batchTradeCompleted = true;
                    break;
                }
            }

            if (!batchTradeCompleted)
            {
                Log($"Trade {currentTradeIndex + 1}/{totalBatchTrades} timed out.");
                poke.SendNotification(this, $"Trade {currentTradeIndex + 1}/{totalBatchTrades} timed out. Canceling remaining trades.");
                SendCollectedPokemonAndCleanup();
                await DisconnectFromTrade(token).ConfigureAwait(false);
                await ExitTradeToOverworld(false, token).ConfigureAwait(false);
                return PokeTradeResult.TrainerTooSlow;
            }

            if (token.IsCancellationRequested)
            {
                StartFromOverworld = true;
                poke.SendNotification(this, "Canceling batch trades.");
                SendCollectedPokemonAndCleanup();
                await ExitTradeToOverworld(false, token).ConfigureAwait(false);
                return PokeTradeResult.RoutineCancel;
            }

            // CRITICAL: Verify that Box 1 Slot 1 actually changed (trade occurred)
            boxOffset = await GetBoxStartOffset(token).ConfigureAwait(false);
            var received = await ReadPokemon(boxOffset, BoxFormatSlotSize, token).ConfigureAwait(false);
            var checksumAfterBatchTrade = received.Checksum;

            if (checksumBeforeBatchTrade == checksumAfterBatchTrade)
            {
                Log($"Batch trade {currentTradeIndex + 1}/{totalBatchTrades} was canceled or did not occur.");
                poke.SendNotification(this, $"Trade {currentTradeIndex + 1}/{totalBatchTrades} was canceled. Canceling remaining trades.");
                SendCollectedPokemonAndCleanup();
                await DisconnectFromTrade(token).ConfigureAwait(false);
                await ExitTradeToOverworld(false, token).ConfigureAwait(false);
                return PokeTradeResult.TrainerTooSlow;
            }

            Log($"Trade {currentTradeIndex + 1}/{totalBatchTrades} complete! Received {(Species)received.Species}.");

            UpdateCountsAndExport(poke, received, toSend);

            // Get the trainer NID and name for logging
            var logTrainerNID = currentTradeIndex == 0 ? await GetTradePartnerNID(Offsets.LinkTradePartnerNIDPointer, token).ConfigureAwait(false) : 0;
            var logPartner = cachedTradePartnerInfo != null ? new TradePartnerPLZA(cachedTradePartnerInfo) : null;
            LogSuccessfulTrades(poke, logTrainerNID, logPartner?.TrainerName ?? "Unknown");

            BatchTracker.AddReceivedPokemon(originalTrainerID, received);
            completedTrades = currentTradeIndex + 1;

            if (completedTrades == totalBatchTrades)
            {
                // Get all collected Pokemon before cleaning anything up
                var allReceived = BatchTracker.GetReceivedPokemon(originalTrainerID);

                // First send notification that trades are complete
                poke.SendNotification(this, "All batch trades completed! Thank you for trading!");

                // Send back all received Pokemon if ReturnPKMs is enabled
                if (Hub.Config.Discord.ReturnPKMs && allReceived.Count > 0)
                {
                    poke.SendNotification(this, $"Here are the {allReceived.Count} Pokémon you traded to me:");

                    // Send each Pokemon directly instead of calling TradeFinished
                    for (int j = 0; j < allReceived.Count; j++)
                    {
                        var pokemon = allReceived[j];
                        var speciesName = SpeciesName.GetSpeciesName(pokemon.Species, 2);

                        // Send the Pokemon directly to the notifier
                        poke.SendNotification(this, pokemon, $"Pokémon you traded to me: {speciesName}");
                        await Task.Delay(500, token).ConfigureAwait(false);
                    }
                }

                // Now call TradeFinished ONCE for the entire batch with the last received Pokemon
                // This signals that the entire batch trade transaction is complete
                if (allReceived.Count > 0)
                {
                    poke.TradeFinished(this, allReceived[^1]);
                }
                else
                {
                    poke.TradeFinished(this, received);
                }

                // Mark the batch as fully completed and clean up
                Hub.Queues.CompleteTrade(this, startingDetail);
                BatchTracker.ClearReceivedPokemon(originalTrainerID);

                // Exit the trade state
                await ExitTradeToOverworld(false, token).ConfigureAwait(false);
                poke.IsProcessing = false;
                break;
            }

            // Prepare for next trade - wait a moment before continuing
            Log($"Preparing for next trade ({currentTradeIndex + 2}/{totalBatchTrades})...");
            await Task.Delay(2_000, token).ConfigureAwait(false);
        }

        // Ensure we exit properly even if the loop breaks unexpectedly
        await ExitTradeToOverworld(false, token).ConfigureAwait(false);
        poke.IsProcessing = false;
        return PokeTradeResult.Success;
    }

    #endregion

    #region Core Trade Logic

    private async Task PerformTrade(SAV9ZA sav, PokeTradeDetail<PA9> detail, PokeRoutineType type, uint priority, CancellationToken token)
    {
        PokeTradeResult result;
        try
        {
            // All trades go through PerformLinkCodeTrade which will handle both regular and batch trades
            result = await PerformLinkCodeTrade(sav, detail, token).ConfigureAwait(false);

            if (result != PokeTradeResult.Success)
            {
                if (detail.Type == PokeTradeType.Batch)
                    await HandleAbortedBatchTrade(detail, type, priority, result, token).ConfigureAwait(false);
                else
                    HandleAbortedTrade(detail, type, priority, result);
            }
        }
        catch (SocketException socket)
        {
            Log(socket.Message);
            result = PokeTradeResult.ExceptionConnection;
            if (detail.Type == PokeTradeType.Batch)
                await HandleAbortedBatchTrade(detail, type, priority, result, token).ConfigureAwait(false);
            else
                HandleAbortedTrade(detail, type, priority, result);
            throw;
        }
        catch (Exception e)
        {
            Log(e.Message);
            result = PokeTradeResult.ExceptionInternal;
            if (detail.Type == PokeTradeType.Batch)
                await HandleAbortedBatchTrade(detail, type, priority, result, token).ConfigureAwait(false);
            else
                HandleAbortedTrade(detail, type, priority, result);
        }
    }

    private async Task<PokeTradeResult> PerformLinkCodeTrade(SAV9ZA sav, PokeTradeDetail<PA9> poke, CancellationToken token)
    {
        // Check if trade was canceled by user
        if (poke.IsCanceled)
        {
            Log($"Trade for {poke.Trainer.TrainerName} was canceled by user.");
            poke.TradeCanceled(this, PokeTradeResult.UserCanceled);
            return PokeTradeResult.UserCanceled;
        }

        // Update Barrier Settings
        UpdateBarrier(poke.IsSynchronized);
        poke.TradeInitialize(this);
        Hub.Config.Stream.EndEnterCode(this);

        // Handle connection and portal entry FIRST
        if (!await EnsureConnectedAndInPortal(token).ConfigureAwait(false))
        {
            return PokeTradeResult.RecoverStart;
        }

        // Enter Link Trade and code
        var result = await EnterLinkTradeAndCode(poke, poke.Code, token).ConfigureAwait(false);

        if (result == LinkCodeEntryResult.VerificationFailedMismatch)
        {
            // Code didn't match - something went wrong, restart game
            Log("Code verification failed. Restarting game...");
            await RestartGamePLZA(token).ConfigureAwait(false);
            return PokeTradeResult.RecoverStart;
        }

        // Inject Pokemon AFTER code verification succeeds and BEFORE searching
        var toSend = poke.TradeData;
        if (toSend.Species != 0)
        {
            Log("Preparing Pokemon for trade...");
            var offset = await GetBoxStartOffset(token).ConfigureAwait(false);
            await SetBoxPokemonAbsolute(offset, toSend, token, sav).ConfigureAwait(false);
        }

        StartFromOverworld = false;

        // Route to appropriate trade handling based on trade type
        if (poke.Type == PokeTradeType.Batch)
            return await PerformBatchTrade(sav, poke, token).ConfigureAwait(false);

        return await PerformNonBatchTrade(sav, poke, token).ConfigureAwait(false);
    }

    private async Task<bool> EnsureConnectedAndInPortal(CancellationToken token)
    {
        if (StartFromOverworld)
        {
            if (!await CheckIfOnOverworld(token).ConfigureAwait(false))
            {
                await RecoverToOverworld(token).ConfigureAwait(false);
            }

            if (!await ConnectAndEnterPortal(token).ConfigureAwait(false))
            {
                Log("Connection error. Restarting...");
                await RecoverToOverworld(token).ConfigureAwait(false);
                return false;
            }
        }
        else if (!await CheckIfConnectedOnline(token).ConfigureAwait(false))
        {
            await RecoverToOverworld(token).ConfigureAwait(false);
            if (!await ConnectAndEnterPortal(token).ConfigureAwait(false))
            {
                Log("Connection failed. Restarting...");
                await RecoverToOverworld(token).ConfigureAwait(false);
                return false;
            }
        }

        return true;
    }

    private async Task<LinkCodeEntryResult> EnterLinkTradeAndCode(PokeTradeDetail<PA9> poke, int code, CancellationToken token)
    {
        // Loading code entry
        if (poke.Type != PokeTradeType.Random)
        {
            Hub.Config.Stream.StartEnterCode(this);
        }

        // Clear any existing code by holding B for 4 seconds
        await Task.Delay(1_000, token).ConfigureAwait(false);
        await PressAndHold(B, 4_000, 0, token).ConfigureAwait(false);
        await Task.Delay(1_000, token).ConfigureAwait(false);

        // Enter the new code
        await EnterLinkCode(code, Hub.Config, token).ConfigureAwait(false);
        await Click(PLUS, 2_000, token).ConfigureAwait(false);

        return LinkCodeEntryResult.Success;
    }

    private async Task<PokeTradeResult> PerformNonBatchTrade(SAV9ZA sav, PokeTradeDetail<PA9> poke, CancellationToken token)
    {
        var toSend = poke.TradeData;

        await Click(A, 0_500, token).ConfigureAwait(false);
        await Click(A, 0_500, token).ConfigureAwait(false);

        WaitAtBarrierIfApplicable(token);
        await Click(A, 1_000, token).ConfigureAwait(false);

        poke.TradeSearching(this);
        var partnerWaitResult = await WaitForTradePartner(token).ConfigureAwait(false);

        if (token.IsCancellationRequested)
        {
            StartFromOverworld = true;
            await ExitTradeToOverworld(false, token).ConfigureAwait(false);
            return PokeTradeResult.RoutineCancel;
        }

        if (partnerWaitResult == TradePartnerWaitResult.Timeout)
        {
            // Partner never showed up - their fault, don't requeue
            poke.IsProcessing = false;
            poke.SendNotification(this, "No trading partner found. Canceling the trade.");
            poke.TradeCanceled(this, PokeTradeResult.NoTrainerFound);

            await RecoverToOverworld(token).ConfigureAwait(false);
            return PokeTradeResult.NoTrainerFound;
        }

        if (partnerWaitResult == TradePartnerWaitResult.KickedToMenu)
        {
            // Bot got kicked to menu - our fault, trigger requeue
            Log("Connection error. Retrying...");
            await RecoverToOverworld(token).ConfigureAwait(false);
            return PokeTradeResult.RecoverStart;
        }

        Hub.Config.Stream.EndEnterCode(this);

        // Wait until we're in the trade box
        Log("Searching for trade partner...");
        int boxCheckAttempts = 0;
        while (!await CheckIfInTradeBox(token).ConfigureAwait(false))
        {
            await Task.Delay(500, token).ConfigureAwait(false);
            if (++boxCheckAttempts > 30) // 15 seconds max
            {
                Log("No trade partner found.");
                return PokeTradeResult.NoTrainerFound;
            }
        }

        // Wait for trade UI and partner data to load
        await Task.Delay(5_000, token).ConfigureAwait(false);

        // Get the trade partner's offered Pokemon address
        TradePartnerOfferedOffset = await ResolvePointer(Offsets.LinkTradePartnerPokemonPointer, token).ConfigureAwait(false);

        // Read baseline EC before any user interaction (for Clone/Dump detection)
        var partnerOfferedBaseline = await SwitchConnection.ReadBytesAbsoluteAsync(TradePartnerOfferedOffset, 8, token).ConfigureAwait(false);

        // Now that data has loaded, read partner info
        var tradePartnerFullInfo = await GetTradePartnerFullInfo(token).ConfigureAwait(false);
        var tradePartner = new TradePartnerPLZA(tradePartnerFullInfo);

        var trainerNID = await GetTradePartnerNID(Offsets.LinkTradePartnerNIDPointer, token).ConfigureAwait(false);

        Log($"[TradePartner] OT: {tradePartner.TrainerName}, TID: {tradePartner.TID7}, SID: {tradePartner.SID7}, Gender: {tradePartnerFullInfo.Gender}, Language: {tradePartnerFullInfo.Language}, NID: {trainerNID}");

        RecordUtil<PokeTradeBotPLZA>.Record($"Initiating\t{trainerNID:X16}\t{tradePartner.TrainerName}\t{poke.Trainer.TrainerName}\t{poke.Trainer.ID}\t{poke.ID}\t{toSend.EncryptionConstant:X8}");
        poke.SendNotification(this, $"Found trade partner: {tradePartner.TrainerName}. **TID**: {tradePartner.TID7} **SID**: {tradePartner.SID7} Waiting for a Pokémon...");

        var tradeCodeStorage = new TradeCodeStorage();
        var existingTradeDetails = tradeCodeStorage.GetTradeDetails(poke.Trainer.ID);

        bool shouldUpdateOT = existingTradeDetails?.OT != tradePartner.TrainerName;
        bool shouldUpdateTID = existingTradeDetails?.TID != int.Parse(tradePartner.TID7);
        bool shouldUpdateSID = existingTradeDetails?.SID != int.Parse(tradePartner.SID7);

        if (shouldUpdateOT || shouldUpdateTID || shouldUpdateSID)
        {
            string? ot = shouldUpdateOT ? tradePartner.TrainerName : existingTradeDetails?.OT;
            int? tid = shouldUpdateTID ? int.Parse(tradePartner.TID7) : existingTradeDetails?.TID;
            int? sid = shouldUpdateSID ? int.Parse(tradePartner.SID7) : existingTradeDetails?.SID;

            if (ot != null && tid.HasValue && sid.HasValue)
            {
                tradeCodeStorage.UpdateTradeDetails(poke.Trainer.ID, ot, tid.Value, sid.Value);
            }
        }

        var partnerCheck = CheckPartnerReputation(this, poke, trainerNID, tradePartner.TrainerName, AbuseSettings, token);
        if (partnerCheck != PokeTradeResult.Success)
        {
            await Click(A, 1_000, token).ConfigureAwait(false);
            await ExitTradeToOverworld(false, token).ConfigureAwait(false);
            return partnerCheck;
        }

        // Clone and Dump functionality
        if (poke.Type == PokeTradeType.Clone)
        {
            var (result, clone) = await ProcessCloneTradeAsync(poke, partnerOfferedBaseline, sav, token).ConfigureAwait(false);
            if (result != PokeTradeResult.Success)
                return result;

            // Trade them back their cloned Pokemon
            toSend = clone!;
        }

        if (poke.Type == PokeTradeType.Dump)
        {
            poke.SendNotification(this, "Dump trades are currently disabled for Legends Z-A. Please try again later.");
            await ExitTradeToOverworld(false, token).ConfigureAwait(false);
            return PokeTradeResult.TrainerRequestBad;
        }

        if (Hub.Config.Legality.UseTradePartnerInfo && !poke.IgnoreAutoOT && PokeBot.CanUseAutoOT(poke))
        {
            toSend = await ApplyAutoOT(toSend, tradePartnerFullInfo, sav, token);
            // Give game time to refresh trade offer display with AutoOT Pokemon
            await Task.Delay(3_000, token).ConfigureAwait(false);
        }

        SpecialTradeType itemReq = SpecialTradeType.None;
        if (poke.Type == PokeTradeType.Seed)
        {
            poke.SendNotification(this, "Seed trades are temporarily unavailable. Please request a specific Pokemon instead.");
            await ExitTradeToOverworld(true, token).ConfigureAwait(false);
            return PokeTradeResult.TrainerRequestBad;
        }

        if (itemReq == SpecialTradeType.WonderCard)
            poke.SendNotification(this, "Distribution success!");
        else if (itemReq != SpecialTradeType.None && itemReq != SpecialTradeType.Shinify)
            poke.SendNotification(this, "Special request successful!");
        else if (itemReq == SpecialTradeType.Shinify)
            poke.SendNotification(this, "Shinify success! Thanks for being part of the community!");

        var offsetBefore = await GetBoxStartOffset(token).ConfigureAwait(false);
        var pokemonBeforeTrade = await ReadPokemon(offsetBefore, BoxFormatSlotSize, token).ConfigureAwait(false);
        var checksumBeforeTrade = pokemonBeforeTrade.Checksum;

        var tradeResult = await ConfirmAndStartTrading(poke, checksumBeforeTrade, token).ConfigureAwait(false);
        if (tradeResult != PokeTradeResult.Success)
        {
            if (tradeResult == PokeTradeResult.TrainerTooSlow)
            {
                await DisconnectFromTrade(token).ConfigureAwait(false);
            }
            await ExitTradeToOverworld(false, token).ConfigureAwait(false);
            return tradeResult;
        }

        if (token.IsCancellationRequested)
        {
            StartFromOverworld = true;
            await ExitTradeToOverworld(false, token).ConfigureAwait(false);
            return PokeTradeResult.RoutineCancel;
        }

        Log("Confirming trade...");

        int maxWaitSeconds = Hub.Config.Trade.TradeConfiguration.TradeWaitTime;
        int elapsed = 0;
        bool tradeAnimationStarted = false;
        bool tradeCompleted = false;
        bool warningSent = false;

        // First, wait for GameState to become 0x02 (trade animation in progress)
        while (elapsed < maxWaitSeconds && !tradeAnimationStarted)
        {
            await Task.Delay(1_000, token).ConfigureAwait(false);
            elapsed++;

            // Check if partner disconnected (NID = 0)
            if (!await IsPartnerStillConnected(token).ConfigureAwait(false))
            {
                Log("Trade partner disconnected (NID = 0). Exiting trade.");
                poke.SendNotification(this, "Trade partner disconnected.");
                await ExitTradeToOverworld(false, token).ConfigureAwait(false);
                return PokeTradeResult.TrainerTooSlow;
            }

            // Send warning 10 seconds before timeout
            if (!warningSent && elapsed == maxWaitSeconds - 10 && maxWaitSeconds >= 10)
            {
                poke.SendNotification(this, "Hey! Pick a Pokemon to trade or I am leaving!");
                warningSent = true;
            }

            var currentState = await GetGameState(token).ConfigureAwait(false);
            if (currentState == 0x02)
            {
                tradeAnimationStarted = true;
            }
        }

        if (!tradeAnimationStarted)
        {
            Log("Trade was not confirmed.");
            await DisconnectFromTrade(token).ConfigureAwait(false);
            await ExitTradeToOverworld(false, token).ConfigureAwait(false);
            return PokeTradeResult.TrainerTooSlow;
        }

        // Now wait for GameState to return to 0x01 (trade animation complete)
        while (elapsed < maxWaitSeconds)
        {
            await Task.Delay(1_000, token).ConfigureAwait(false);
            elapsed++;

            // Check if partner disconnected (NID = 0)
            if (!await IsPartnerStillConnected(token).ConfigureAwait(false))
            {
                Log("Trade partner disconnected during trade animation (NID = 0).");
                poke.SendNotification(this, "Trade partner disconnected during trade.");
                await ExitTradeToOverworld(false, token).ConfigureAwait(false);
                return PokeTradeResult.TrainerTooSlow;
            }

            var currentState = await GetGameState(token).ConfigureAwait(false);
            if (currentState == 0x01)
            {
                tradeCompleted = true;
                break;
            }
        }

        if (!tradeCompleted)
        {
            Log("Trade timed out.");
            await DisconnectFromTrade(token).ConfigureAwait(false);
            await ExitTradeToOverworld(false, token).ConfigureAwait(false);
            return PokeTradeResult.TrainerTooSlow;
        }

        // CRITICAL: Verify that Box 1 Slot 1 actually changed (trade occurred)
        var offset2 = await GetBoxStartOffset(token).ConfigureAwait(false);
        var received = await ReadPokemon(offset2, BoxFormatSlotSize, token).ConfigureAwait(false);
        var checksumAfterTrade = received.Checksum;

        if (checksumBeforeTrade == checksumAfterTrade)
        {
            Log("Trade was canceled.");
            poke.SendNotification(this, "Trade was canceled. Please try again.");
            await DisconnectFromTrade(token).ConfigureAwait(false);
            await ExitTradeToOverworld(false, token).ConfigureAwait(false);
            return PokeTradeResult.TrainerTooSlow;
        }

        Log($"Trade complete! Received {(Species)received.Species}.");

        poke.TradeFinished(this, received);
        UpdateCountsAndExport(poke, received, toSend);
        LogSuccessfulTrades(poke, trainerNID, tradePartner.TrainerName);

        await ExitTradeToOverworld(false, token).ConfigureAwait(false);
        return PokeTradeResult.Success;
    }

    private async Task HandleAbortedBatchTrade(PokeTradeDetail<PA9> detail, PokeRoutineType type, uint priority, PokeTradeResult result, CancellationToken token)
    {
        detail.IsProcessing = false;

        // Always remove from UsersInQueue on abort
        Hub.Queues.Info.Remove(new TradeEntry<PA9>(detail, detail.Trainer.ID, type, detail.Trainer.TrainerName, detail.UniqueTradeID));

        if (detail.TotalBatchTrades > 1)
        {
            // Release the batch claim on failure
            BatchTracker.ReleaseBatch(detail.Trainer.ID, detail.UniqueTradeID);

            if (result.ShouldAttemptRetry() && detail.Type != PokeTradeType.Random && !detail.IsRetry)
            {
                detail.IsRetry = true;
                Hub.Queues.Enqueue(type, detail, Math.Min(priority, PokeTradePriorities.Tier2));
                detail.SendNotification(this, "Oops! Something happened during your batch trade. I'll requeue you for another attempt.");
            }
            else
            {
                detail.SendNotification(this, $"Batch trade failed: {result}");
                detail.TradeCanceled(this, result);
                await ExitTradeToOverworld(false, token).ConfigureAwait(false);
            }
        }
        else
        {
            HandleAbortedTrade(detail, type, priority, result);
        }
    }

    private async Task<bool> RecoverToOverworld(CancellationToken token)
    {
        if (await CheckIfOnOverworld(token).ConfigureAwait(false))
            return true;

        Log("Recovering...");

        await Click(B, 1_500, token).ConfigureAwait(false);
        if (await CheckIfOnOverworld(token).ConfigureAwait(false))
            return true;

        await Click(A, 1_500, token).ConfigureAwait(false);
        if (await CheckIfOnOverworld(token).ConfigureAwait(false))
            return true;

        var attempts = 0;
        while (!await CheckIfOnOverworld(token).ConfigureAwait(false))
        {
            attempts++;
            if (attempts >= 30)
                break;

            await Click(B, 1_000, token).ConfigureAwait(false);
            if (await CheckIfOnOverworld(token).ConfigureAwait(false))
                break;

            await Click(B, 1_000, token).ConfigureAwait(false);
            if (await CheckIfOnOverworld(token).ConfigureAwait(false))
                break;
        }

        if (!await CheckIfOnOverworld(token).ConfigureAwait(false))
        {
            Log("Restarting game...");
            await RestartGamePLZA(token).ConfigureAwait(false);
        }
        await Task.Delay(1_000, token).ConfigureAwait(false);

        StartFromOverworld = true;
        return true;
    }

    private async Task RestartGamePLZA(CancellationToken token)
    {
        await ReOpenGame(Hub.Config, token).ConfigureAwait(false);
        _cachedBoxOffset = null; // Invalidate box offset cache after restart

        // If we were connected to a partner before restart, prevent soft ban
        if (_wasConnectedToPartner)
        {
            Log("Preventing trade soft ban - connecting with random partner to clear trade state...");
            await PreventTradeSoftBan(token).ConfigureAwait(false);
            _wasConnectedToPartner = false; // Reset the flag after recovery
        }
    }

    /// <summary>
    /// Prevents trade soft ban after restarting during an active trade connection.
    ///
    /// When the bot restarts AFTER successfully connecting to a trade partner (verified via NID or TradeBoxStatusPointer),
    /// the game may impose a soft ban if we attempt to trade again without clearing the previous connection state.
    ///
    /// This method connects to a random partner (no code) and immediately disconnects using B+A to signal
    /// to the game servers that the previous trade session has ended, preventing the soft ban.
    /// </summary>
    private async Task PreventTradeSoftBan(CancellationToken token)
    {
        await Task.Delay(5_000, token).ConfigureAwait(false);

        if (!await CheckIfOnOverworld(token).ConfigureAwait(false))
        {
            Log("Not on overworld after restart, attempting recovery...");
            await RecoverToOverworld(token).ConfigureAwait(false);
        }

        Log("Connecting online to prevent trade soft ban...");
        await Click(X, 3_000, token).ConfigureAwait(false);
        await Click(DUP, 1_000, token).ConfigureAwait(false);
        await Click(A, 2_000, token).ConfigureAwait(false);
        await Click(DRIGHT, 1_000, token).ConfigureAwait(false);
        await Click(DRIGHT, 1_000, token).ConfigureAwait(false);
        await Click(A, 1_000, token).ConfigureAwait(false);
        await Click(DRIGHT, 1_000, token).ConfigureAwait(false);
        await Click(A, 1_000, token).ConfigureAwait(false);

        int attempts = 0;
        while (!await CheckIfConnectedOnline(token).ConfigureAwait(false))
        {
            await Task.Delay(1_000, token).ConfigureAwait(false);
            if (++attempts > 30)
            {
                Log("Failed to connect online during soft ban prevention.");
                await RecoverToOverworld(token).ConfigureAwait(false);
                return;
            }
        }
        await Task.Delay(8_000 + Hub.Config.Timings.ExtraTimeConnectOnline, token).ConfigureAwait(false);
        Log("Connected online for soft ban prevention.");

        await Click(A, 1_000, token).ConfigureAwait(false);
        await Click(A, 1_000, token).ConfigureAwait(false);
        await Task.Delay(3_000, token).ConfigureAwait(false);

        Log("Connecting with random partner to clear previous trade session...");
        await Click(PLUS, 2_000, token).ConfigureAwait(false);

        Log("Waiting for random partner to connect...");
        await Task.Delay(3_000, token).ConfigureAwait(false);

        int waitAttempts = 0;
        bool connected = false;
        while (waitAttempts < 30 && !connected)
        {
            var nid = await GetTradePartnerNID(Offsets.LinkTradePartnerNIDPointer, token).ConfigureAwait(false);
            if (nid != 0)
            {
                Log("Random partner connected via NID. Disconnecting to complete soft ban prevention...");
                connected = true;
                break;
            }

            if (await CheckIfInTradeBox(token).ConfigureAwait(false))
            {
                Log("Random partner connected via TradeBox. Disconnecting to complete soft ban prevention...");
                connected = true;
                break;
            }

            await Task.Delay(1_000, token).ConfigureAwait(false);
            waitAttempts++;
        }

        if (!connected)
        {
            Log("No random partner found within 30s timeout. Soft ban may not be fully prevented. Continuing...");
            await RecoverToOverworld(token).ConfigureAwait(false);
            return;
        }

        Log("Disconnecting from random partner (B to cancel, A to confirm)...");
        await Click(B, 1_000, token).ConfigureAwait(false);
        await Click(A, 1_000, token).ConfigureAwait(false);

        Log("Waiting for partner disconnect confirmation...");
        int disconnectAttempts = 0;
        bool partnerDisconnected = false;
        while (disconnectAttempts < 10 && !partnerDisconnected)
        {
            await Task.Delay(500, token).ConfigureAwait(false);
            var currentNid = await GetTradePartnerNID(Offsets.LinkTradePartnerNIDPointer, token).ConfigureAwait(false);
            if (currentNid == 0)
            {
                Log("Partner disconnected (NID = 0). Exiting to overworld...");
                partnerDisconnected = true;
                break;
            }
            disconnectAttempts++;
        }

        if (!partnerDisconnected)
        {
            Log("Partner did not disconnect within timeout. Forcing exit...");
        }

        Log("Spamming B to return to overworld...");
        for (int i = 0; i < 15; i++)
        {
            await Click(B, 1_000, token).ConfigureAwait(false);

            if (await CheckIfOnOverworld(token).ConfigureAwait(false))
            {
                Log("Soft ban prevention complete. Successfully returned to overworld.");
                StartFromOverworld = true;
                return;
            }
        }

        Log("Failed to return to overworld after B spam. Performing full recovery...");
        await RecoverToOverworld(token).ConfigureAwait(false);
        StartFromOverworld = true;
    }

    #endregion

    #region Multi-Bot Synchronization

    /// <summary>
    /// Checks if the barrier needs to get updated to consider this bot.
    /// If it should be considered, it adds it to the barrier if it is not already added.
    /// If it should not be considered, it removes it from the barrier if not already removed.
    /// </summary>
    private void UpdateBarrier(bool shouldWait)
    {
        if (ShouldWaitAtBarrier == shouldWait)
            return; // no change required

        ShouldWaitAtBarrier = shouldWait;
        if (shouldWait)
        {
            Hub.BotSync.Barrier.AddParticipant();
            Log($"Joined the Barrier. Count: {Hub.BotSync.Barrier.ParticipantCount}");
        }
        else
        {
            Hub.BotSync.Barrier.RemoveParticipant();
            Log($"Left the Barrier. Count: {Hub.BotSync.Barrier.ParticipantCount}");
        }
    }

    private void UpdateCountsAndExport(PokeTradeDetail<PA9> poke, PA9 received, PA9 toSend)
    {
        var counts = TradeSettings;
        if (poke.Type == PokeTradeType.Random)
            counts.CountStatsSettings.AddCompletedDistribution();
        else if (poke.Type == PokeTradeType.Clone)
            counts.CountStatsSettings.AddCompletedClones();
        else if (poke.Type == PokeTradeType.FixOT)
            counts.CountStatsSettings.AddCompletedFixOTs();
        else
            counts.CountStatsSettings.AddCompletedTrade();

        if (DumpSetting.Dump && !string.IsNullOrEmpty(DumpSetting.DumpFolder))
        {
            var subfolder = poke.Type.ToString().ToLower();
            var service = poke.Notifier.GetType().ToString().ToLower();
            var tradedFolder = service.Contains("twitch") ? Path.Combine("traded", "twitch") : service.Contains("discord") ? Path.Combine("traded", "discord") : "traded";
            DumpPokemon(DumpSetting.DumpFolder, subfolder, received); // received by bot
            if (poke.Type is PokeTradeType.Specific or PokeTradeType.Clone)
                DumpPokemon(DumpSetting.DumpFolder, tradedFolder, toSend); // sent to partner
        }
    }

    #region Clone & Dump Features

    private async Task<(PokeTradeResult Result, PA9? ClonedPokemon)> ProcessCloneTradeAsync(PokeTradeDetail<PA9> poke, byte[] partnerOfferedBaseline, SAV9ZA sav, CancellationToken token)
    {
        poke.SendNotification(this, "Please offer the Pokémon you want me to clone!");

        // Wait for the data to CHANGE from baseline (meaning user showed us a Pokemon)
        var dataChanged = await ReadUntilChanged(TradePartnerOfferedOffset, partnerOfferedBaseline, 25_000, 1_000, false, true, token).ConfigureAwait(false);
        if (!dataChanged)
        {
            poke.SendNotification(this, "No Pokémon detected. Exiting trade.");
            await ExitTradeToOverworld(true, token).ConfigureAwait(false);
            return (PokeTradeResult.TrainerRequestBad, null);
        }

        // Now read the actual offered Pokemon
        var offered = await ReadUntilPresent(TradePartnerOfferedOffset, 3_000, 0_500, BoxFormatSlotSize, token).ConfigureAwait(false);
        if (offered == null || offered.Species == 0)
        {
            poke.SendNotification(this, "Failed to read offered Pokémon. Exiting trade.");
            await ExitTradeToOverworld(true, token).ConfigureAwait(false);
            return (PokeTradeResult.TrainerRequestBad, null);
        }

        // Show them what we received if they have ReturnPKMs enabled
        if (Hub.Config.Discord.ReturnPKMs)
            poke.SendNotification(this, offered, $"Here's what you showed me - {GameInfo.GetStrings("en").Species[offered.Species]}");

        // Make sure the Pokemon is legal before we clone it
        var la = new LegalityAnalysis(offered);
        if (!la.Valid)
        {
            Log($"Clone request (from {poke.Trainer.TrainerName}) has detected an invalid Pokémon: {GameInfo.GetStrings("en").Species[offered.Species]}.");
            if (DumpSetting.Dump)
                DumpPokemon(DumpSetting.DumpFolder, "hacked", offered);

            var report = la.Report();
            Log(report);
            poke.SendNotification(this, "This Pokémon is not legal per PKHeX's legality checks. I am forbidden from cloning this. Exiting trade.");
            poke.SendNotification(this, report);

            await ExitTradeToOverworld(true, token).ConfigureAwait(false);
            return (PokeTradeResult.IllegalTrade, null);
        }

        // Create a copy of their Pokemon
        var clone = offered.Clone();
        if (Hub.Config.Legality.ResetHOMETracker)
            clone.Tracker = 0;

        // Regenerate PID to avoid duplicate PIDs (fixes legality check issue)
        // Each cloned Pokemon needs a unique PID to pass PKHeX legality checks
        clone.PID = Util.Rand32();

        // If the original was shiny, ensure the clone remains shiny with the same shiny type
        if (offered.IsShiny)
        {
            // Preserve shiny type (square vs star shiny)
            var shinyType = offered.ShinyXor == 0 ? Shiny.AlwaysSquare : Shiny.AlwaysStar;
            CommonEdits.SetShiny(clone, shinyType);
        }

        // If the original was alpha, ensure the clone remains alpha
        if (offered.IsAlpha)
        {
            clone.IsAlpha = true;
        }

        // Refresh checksum after PID and alpha changes
        clone.RefreshChecksum();

        // Put the cloned Pokemon in our trade box
        Log($"Cloning {GameInfo.GetStrings("en").Species[clone.Species]}...");
        var boxOffset = await GetBoxStartOffset(token).ConfigureAwait(false);
        await SetBoxPokemonAbsolute(boxOffset, clone, token, sav).ConfigureAwait(false);

        poke.SendNotification(this, $"**Cloned your {GameInfo.GetStrings("en").Species[clone.Species]}!** Now press B to cancel your offer and trade me a Pokémon you don't want.");
        Log($"Cloned a {GameInfo.GetStrings("en").Species[clone.Species]}. Waiting for user to change their Pokémon...");

        // Wait for user to change their Pokemon (compare to the original offered Pokemon's EC)
        var offeredEC = await SwitchConnection.ReadBytesAbsoluteAsync(TradePartnerOfferedOffset, 8, token).ConfigureAwait(false);
        var partnerChanged = await ReadUntilChanged(TradePartnerOfferedOffset, offeredEC, 15_000, 0_200, false, true, token).ConfigureAwait(false);
        if (!partnerChanged)
        {
            poke.SendNotification(this, "**HEY CHANGE IT NOW OR I AM LEAVING!!!**");
            // Give them one more chance
            partnerChanged = await ReadUntilChanged(TradePartnerOfferedOffset, offeredEC, 15_000, 0_200, false, true, token).ConfigureAwait(false);
        }

        // Check if still in trade box
        var (valid, offset) = await ValidatePointerAll(Offsets.TradeBoxStatusPointer, token).ConfigureAwait(false);
        if (!valid || !await IsInTradeBox(offset, token).ConfigureAwait(false))
        {
            Log("User exited trade. Canceling...");
            await ExitTradeToOverworld(false, token).ConfigureAwait(false);
            return (PokeTradeResult.TrainerTooSlow, null);
        }

        // Read their new offered Pokemon
        var pk2 = await ReadUntilPresent(TradePartnerOfferedOffset, 25_000, 1_000, BoxFormatSlotSize, token).ConfigureAwait(false);
        if (!partnerChanged || pk2 is null || pk2.EncryptionConstant == offered.EncryptionConstant)
        {
            Log("Trade partner did not change their Pokémon.");
            await ExitTradeToOverworld(false, token).ConfigureAwait(false);
            return (PokeTradeResult.TrainerTooSlow, null);
        }

        // Return the cloned Pokemon to be traded
        return (PokeTradeResult.Success, clone);
    }

    /*
    // Dump functionality is currently disabled
    private async Task<PokeTradeResult> ProcessDumpTradeAsync(PokeTradeDetail<PA9> detail, CancellationToken token)
    {
        int ctr = 0;
        var maxDumps = Hub.Config.Trade.TradeConfiguration.MaxDumpsPerTrade;
        var time = TimeSpan.FromSeconds(Hub.Config.Trade.TradeConfiguration.MaxDumpTradeTime);
        var start = DateTime.Now;

        // Tell the user what to do
        detail.SendNotification(this, $"Now showing your Pokémon! You can show me up to {maxDumps} Pokémon. Keep changing Pokémon to dump more!");

        var pkprev = new PA9();
        var warnedAboutTime = false;

        while (ctr < maxDumps && DateTime.Now - start < time)
        {
            // Warn user when they're running low on time
            var elapsed = DateTime.Now - start;
            if (!warnedAboutTime && elapsed.TotalSeconds > time.TotalSeconds - 15)
            {
                detail.SendNotification(this, "Only 15 seconds remaining! Show your last Pokémon or press B to exit.");
                warnedAboutTime = true;
            }

            // Check if we're still in the trade box
            var (valid, offset) = await ValidatePointerAll(Offsets.TradeBoxStatusPointer, token).ConfigureAwait(false);
            if (!valid || !await IsInTradeBox(offset, token).ConfigureAwait(false))
            {
                Log("User exited trade box.");
                break;
            }

            // Wait for the user to show us a Pokemon - needs to be different from the previous one
            var pk = await ReadUntilPresent(TradePartnerOfferedOffset, 3_000, 0_050, BoxFormatSlotSize, token).ConfigureAwait(false);
            if (pk == null || pk.Species == 0 || !pk.ChecksumValid)
            {
                await Task.Delay(0_050, token).ConfigureAwait(false);
                continue;
            }

            // Check if this is the same Pokemon as before
            if (SearchUtil.HashByDetails(pk) == SearchUtil.HashByDetails(pkprev))
            {
                Log($"User is showing the same Pokémon as before. Waiting for a different one...");
                await Task.Delay(0_500, token).ConfigureAwait(false);
                continue;
            }

            // Save the new Pokemon for comparison next round
            pkprev = pk;

            // Dump the Pokemon to file if dumping is enabled
            if (DumpSetting.Dump)
            {
                var subfolder = detail.Type.ToString().ToLower();
                DumpPokemon(DumpSetting.DumpFolder, subfolder, pk);
            }

            var la = new LegalityAnalysis(pk);
            var verbose = $"```{la.Report(true)}```";
            Log($"Shown Pokémon is: {(la.Valid ? "Valid" : "Invalid")}.");

            ctr++;
            var msg = Hub.Config.Trade.TradeConfiguration.DumpTradeLegalityCheck ? verbose : $"File {ctr}";

            // Include trainer data for people requesting with their own trainer data
            var ot = pk.OriginalTrainerName;
            var ot_gender = pk.OriginalTrainerGender == 0 ? "Male" : "Female";
            var tid = pk.GetDisplayTID().ToString(pk.GetTrainerIDFormat().GetTrainerIDFormatStringTID());
            var sid = pk.GetDisplaySID().ToString(pk.GetTrainerIDFormat().GetTrainerIDFormatStringSID());
            msg += $"\n**Trainer Data**\n```OT: {ot}\nOTGender: {ot_gender}\nTID: {tid}\nSID: {sid}```";

            // Extra information for shiny eggs
            var eggstring = pk.IsEgg ? "Egg " : string.Empty;
            msg += pk.IsShiny ? $"\n**This Pokémon {eggstring}is shiny!**" : string.Empty;

            // Send the Pokemon file back to the user via Discord
            detail.SendNotification(this, pk, msg);

            // Tell user their progress
            var remaining = maxDumps - ctr;
            if (remaining > 0)
                detail.SendNotification(this, $"Received! You can show me {remaining} more. Show a different Pokémon to continue, or press B to exit.");
            else
                detail.SendNotification(this, "That's the maximum! Press B to exit the trade.");
        }

        var timeElapsed = DateTime.Now - start;
        Log($"Ended Dump loop after processing {ctr} Pokémon in {timeElapsed.TotalSeconds:F1} seconds.");

        if (ctr == 0)
            return PokeTradeResult.TrainerTooSlow;

        TradeSettings.CountStatsSettings.AddCompletedDumps();
        detail.Notifier.SendNotification(this, detail, $"Dumped {ctr} Pokémon. Press B to exit!");
        detail.Notifier.TradeFinished(this, detail, detail.TradeData); // blank PA9
        return PokeTradeResult.Success;
    }
    */

    #endregion

    private void WaitAtBarrierIfApplicable(CancellationToken token)
    {
        if (!ShouldWaitAtBarrier)
            return;
        var opt = Hub.Config.Distribution.SynchronizeBots;
        if (opt == BotSyncOption.NoSync)
            return;

        var timeoutAfter = Hub.Config.Distribution.SynchronizeTimeout;
        if (FailedBarrier == 1) // failed last iteration
            timeoutAfter *= 2; // try to re-sync in the event things are too slow.

        var result = Hub.BotSync.Barrier.SignalAndWait(TimeSpan.FromSeconds(timeoutAfter), token);

        if (result)
        {
            FailedBarrier = 0;
            return;
        }

        FailedBarrier++;
        Log($"Barrier sync timed out after {timeoutAfter} seconds. Continuing.");
    }

    private Task WaitForQueueStep(int waitCounter, CancellationToken token)
    {
        if (waitCounter == 0)
        {
            // Updates the assets.
            Hub.Config.Stream.IdleAssets(this);
            Log("Waiting for trade requests...");
        }

        return Task.Delay(1_000, token);
    }

    #endregion
}<|MERGE_RESOLUTION|>--- conflicted
+++ resolved
@@ -795,37 +795,11 @@
             poke.TradeData = toSend;
             poke.Notifier.UpdateBatchProgress(currentTradeIndex + 1, toSend, poke.UniqueTradeID);
 
-            ulong boxOffset;
-            if (currentTradeIndex > 0)
-            {
-<<<<<<< HEAD
-                poke.SendNotification(this, $"Trade {completedTrades} completed! **DO NOT OFFER YET** - Preparing your next Pokémon ({completedTrades + 1}/{totalBatchTrades})...");
-
-                // Wait for trade animation to fully complete
-                await Task.Delay(5_000, token).ConfigureAwait(false);
-
-                // Prepare the next Pokemon with AutoOT if needed
-                if (toSend.Species != 0)
-                {
-                    if (Hub.Config.Legality.UseTradePartnerInfo && !poke.IgnoreAutoOT && PokeBot.CanUseAutoOT(poke) && cachedTradePartnerInfo != null)
-                    {
-                        toSend = await ApplyAutoOT(toSend, cachedTradePartnerInfo, sav, token);
-                        tradesToProcess[currentTradeIndex] = toSend; // Update the list
-                    }
-                    else
-                    {
-                        // AutoOT not applied, inject directly
-                        boxOffset = await GetBoxStartOffset(token).ConfigureAwait(false);
-                        await SetBoxPokemonAbsolute(boxOffset, toSend, token, sav).ConfigureAwait(false);
-                    }
-                }
-
-                // Give game time to refresh trade offer display with injected Pokemon
-=======
-                poke.SendNotification(this, $"Trade {completedTrades} completed! Ready for trade {currentTradeIndex + 1}/{totalBatchTrades}.");
->>>>>>> d49fd8f5
-                await Task.Delay(3_000, token).ConfigureAwait(false);
-            }
+            // Note: For currentTradeIndex > 0, the next Pokemon is injected DURING the trade animation
+            // (see lines ~1009-1033 where GameState = 0x02 is detected)
+            // This saves 5-8 seconds per trade compared to waiting for animation to complete first
+
+            ulong boxOffset; // Used throughout batch trade process for Pokemon injection
 
             // For first trade only - search for partner
             if (currentTradeIndex == 0)
@@ -1015,7 +989,7 @@
                         var nextPokemon = tradesToProcess[currentTradeIndex + 1];
 
                         // Apply AutoOT if needed
-                        if (Hub.Config.Legality.UseTradePartnerInfo && !poke.IgnoreAutoOT && cachedTradePartnerInfo != null)
+                        if (Hub.Config.Legality.UseTradePartnerInfo && !poke.IgnoreAutoOT && PokeBot.CanUseAutoOT(poke) && cachedTradePartnerInfo != null)
                         {
                             nextPokemon = await ApplyAutoOT(nextPokemon, cachedTradePartnerInfo, sav, token);
                             tradesToProcess[currentTradeIndex + 1] = nextPokemon;
@@ -1026,7 +1000,7 @@
                             await SetBoxPokemonAbsolute(boxOffset, nextPokemon, token, sav).ConfigureAwait(false);
                         }
 
-                        Log($"Next Pokemon ({currentTradeIndex + 2}/{totalBatchTrades}) injected into B1S1");
+                        Log($"Next Pokemon ({currentTradeIndex + 2}/{totalBatchTrades}) injected into B1S1 during animation");
                     }
                 }
             }
@@ -1111,6 +1085,12 @@
 
             BatchTracker.AddReceivedPokemon(originalTrainerID, received);
             completedTrades = currentTradeIndex + 1;
+
+            // If there are more trades, notify user to offer next Pokemon (already injected during animation)
+            if (completedTrades < totalBatchTrades)
+            {
+                poke.SendNotification(this, $"Trade {completedTrades}/{totalBatchTrades} complete! **Ready!** Please offer your Pokémon for trade {completedTrades + 1}/{totalBatchTrades}.");
+            }
 
             if (completedTrades == totalBatchTrades)
             {
