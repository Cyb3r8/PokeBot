--- conflicted
+++ resolved
@@ -96,11 +96,7 @@
         [Category(TradeConfig), Description("Dump Trade: If enabled, Dumping routine will output legality check information to the user."), DisplayName("Dump Trade Legality Check")]
         public bool DumpTradeLegalityCheck { get; set; } = true;
 
-<<<<<<< HEAD
-        [Category(TradeConfig), Description("When enabled, the bot will automatically cancel a trade if offered a Pokémon that will evolve."), DisplayName("Disallow Trade Evolve Offers")]
-=======
         [Category(TradeConfig), Description("When enabled, the bot will automatically cancel a trade if offered a Pokémon that will evolve."), DisplayName("Disallow Trade Evolutions")]
->>>>>>> eb874971
         public bool DisallowTradeEvolve { get; set; } = true;
 
         [Category(TradeConfig), Description("LGPE Setting.")]
